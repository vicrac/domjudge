<?php

require_once("common-config.php");

// Authentication scheme to be used for teams. The following methods
// are supported:
// IPADDRESS
//   Use the computer's IP address to authenticate a team. This
//   removes the hassle of logging in with user/pass, but requires
//   that each team has a unique, fixed IP address, that cannot be
//   spoofed, e.g. by logging in on another team's computer.
// PHP_SESSIONS
//   Use PHP sessions with user/password authentication. This allows
//   teams to login from different machines and might be useful for
//   online contests or programming courses.
// LDAP
//   Authenticate against one or more LDAP servers. Use PHP sessions
//   after successful authentication. This option may be useful to
//   integrate DOMjudge (e.g. as courseware) into a larger system.
// EXTERNAL
//   Use authentication information provided by Apache. This enables
//   use of any authentication module available for Apache, and will
//   get the username from the REMOTE_USER environment variable.
// FIXED
//   Use one fixed user that is automatically logged in. This
//   can be useful e.g. for a demo or testing environment. Define
//   FIXED_USER to the user to be used, e.g.:
//   define('FIXED_USER', 'domjudge');
define('AUTH_METHOD', 'PHP_SESSIONS');

// List of LDAP servers (space separated) to query when using the LDAP
// authentication method. Secondly, DN to search in, where '&' will be
// replaced by the authtoken as set in the team's DOMjudge database entry.
define('LDAP_SERVERS', 'ldaps://ldap1.example.com/ ldaps://ldap2.example.com/');
define('LDAP_DNQUERY', 'CN=&,OU=users,DC=example,DC=com');

// Set this to a notification command, which receives the notification
// text on stdin. Examples below for notification by mail or prints.
//define('BALLOON_CMD', 'mail -s Balloon_notification domjudge@localhost');
//define('BALLOON_CMD', 'lpr');
define('BALLOON_CMD', '');

<<<<<<< HEAD
// Specify URL to external CCS's submission page for linking external
// submission IDs. The external ID is appended to the URL below.
define('EXT_CCS_URL', 'https://ccs.example.com/submissions/');

// Specify URL of the iCAT webinterface
define('ICAT_URL', 'http://icat.example.com/icat/');

// Internal and output character set used, don't change.
=======
// Internal and output character set used, don't change (unless you
// know what you're doing).
>>>>>>> 00381645
define('DJ_CHARACTER_SET', 'utf-8');
define('DJ_CHARACTER_SET_MYSQL', 'utf8mb4');
// MySQL default collation setting associated to character set above.
// Note that the DB team.name field has binary collation to be able to
// distinguish/index on team names that differ in capitalization only.
define('DJ_MYSQL_COLLATION', 'utf8mb4_unicode_ci');
// MySQL connection flags.
define('DJ_MYSQL_CONNECT_FLAGS', null);
// To enable SSL/TLS encryption of MySQL connections, use the following.
// Not enabled by default because the server isn't configured to
// accept SSL by default. Not normally necessary if you run the DOMserver
// and database on the same machine.
// define('DJ_MYSQL_CONNECT_FLAGS', MYSQLI_CLIENT_SSL);<|MERGE_RESOLUTION|>--- conflicted
+++ resolved
@@ -40,7 +40,6 @@
 //define('BALLOON_CMD', 'lpr');
 define('BALLOON_CMD', '');
 
-<<<<<<< HEAD
 // Specify URL to external CCS's submission page for linking external
 // submission IDs. The external ID is appended to the URL below.
 define('EXT_CCS_URL', 'https://ccs.example.com/submissions/');
@@ -48,11 +47,8 @@
 // Specify URL of the iCAT webinterface
 define('ICAT_URL', 'http://icat.example.com/icat/');
 
-// Internal and output character set used, don't change.
-=======
 // Internal and output character set used, don't change (unless you
 // know what you're doing).
->>>>>>> 00381645
 define('DJ_CHARACTER_SET', 'utf-8');
 define('DJ_CHARACTER_SET_MYSQL', 'utf8mb4');
 // MySQL default collation setting associated to character set above.
