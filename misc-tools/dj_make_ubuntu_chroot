--- conflicted
+++ resolved
@@ -36,13 +36,9 @@
 REMOVEDEBS=""
 
 # Ubuntu mirror, modify to match closest mirror
-<<<<<<< HEAD
 DEBMIRROR="http://ru.archive.ubuntu.com./ubuntu/"
-=======
-DEBMIRROR="http://us.archive.ubuntu.com./ubuntu/"
 
 # Which debootstrap package to install on non-Debian/Ubuntu systems:
->>>>>>> 8158061f
 DEBOOTDEB="debootstrap_1.0.46_all.deb"
 
 # A local caching proxy to use for debian packages
