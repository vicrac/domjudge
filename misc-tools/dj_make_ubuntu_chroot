#!/bin/sh
#
# Script to generate a minimal chroot environment with Oracle (Sun) Java
# support to allow for Java programs to run in a chroot.
#
# This script downloads and installs an Ubuntu base system.
# Minimum requirements: a Linux system with glibc >= 2.3, wget, ar and
# a POSIX shell in /bin/sh. About 610 MB disk space is needed. It must
# be run as root and will install the debootstrap package.
#
# Part of the DOMjudge Programming Contest Jury System and licenced
# under the GNU GPL. See README and COPYING for details.

# Abort when a single command fails:
set -e

# Read command-line parameters:
CHROOTDIR=$1
ARCH=$2

# Ubuntu release (codename) to bootstrap:
RELEASE="precise"

# List of possible architectures to install chroot for:
ARCHLIST="amd64,armel,i386,ia64,mips,mipsel,powerpc,s390,sparc"

# Packages to include during bootstrap process (comma separated):
INCLUDEDEBS="apt-transport-https"

# Packages to install after upgrade (space separated):
INSTALLDEBS="openjdk-7-jre-headless locales"
# For C# support add: mono-mcs mono-gmcs mono-dmcs
# However running mono within chroot still gives errors...

# Packages to remove after upgrade (space separated):
REMOVEDEBS=""

<<<<<<< HEAD
# Ubuntu mirror, modify to match closest mirror
DEBMIRROR="https://packages/ubuntu/"

=======
>>>>>>> 286a1a7c
# Which debootstrap package to install on non-Debian/Ubuntu systems:
DEBOOTDEB="debootstrap_1.0.46_all.deb"

# The Debian mirror/proxy below can be passed as environment
# variables; if none are given the following defaults are used.

# Ubuntu mirror, modify to match closest mirror
[ -z "$DEBMIRROR" ] && DEBMIRROR="http://us.archive.ubuntu.com./ubuntu/"

# A local caching proxy to use for debian packages
# (typically an install of aptcacher-ng), for example:
#DEBPROXY="http://aptcacher-ng.example.com:3142/"
[ -z "$DEBPROXY" ] && DEBPROXY=""

# To prevent (libc6) upgrade questions:
export DEBIAN_FRONTEND=noninteractive

usage()
{
    echo "Usage: $0 <chrootdir> <architecture>"
    echo "Creates a chroot environment with Oracle (Sun) Java support using the"
    echo "Debian GNU/Linux distribution."
    echo
    echo "This script must be run as root, <chrootdir> the non-existing target"
    echo "location of the chroot and <architecture> one of the following:"
    echo "$ARCHLIST"
}

error()
{
    echo "Error: $@"
    echo
    usage
    exit 1
}

if [ `id -u` != 0 ]; then
    echo "Warning: you probably need to run this program as root."
fi

[ -z "$CHROOTDIR" ] && error "No installation directory given."
[ -z "$ARCH" ]      && error "No architecture given."

if [ -e "$CHROOTDIR" ]; then
	echo -n "'$CHROOTDIR' already exists. Remove? (y/N) "
	read yn
	if [ "$yn" != "y" -a "$yn" != "Y" ]; then
		error "Chrootdir already exists, exiting."
	fi
	rm -rf "$CHROOTDIR"
fi

mkdir -p "$CHROOTDIR"
cd "$CHROOTDIR"
CHROOTDIR="$PWD"

if [ ! -x /usr/sbin/debootstrap ]; then

	echo "This script will install debootstrap on your system."
	echo -n "Continue? (y/N) "
	read yn
	if [ "$yn" != "y" -a "$yn" != "Y" ]; then
		exit 1;
	fi

	if [ -f /etc/debian_version ]; then

		cd /
		apt-get install debootstrap

	else
		mkdir "$CHROOTDIR/debootstrap"
		cd "$CHROOTDIR/debootstrap"

		wget "$DEBMIRROR/pool/main/d/debootstrap/${DEBOOTDEB}"

		ar -x "$DEBOOTDEB"
		cd /
		zcat "$CHROOTDIR/debootstrap/data.tar.gz" | tar xv

		rm -rf "$CHROOTDIR/debootstrap"
	fi
fi

INCLUDEOPT=""
if [ -n "$INCLUDEDEBS" ]; then
	INCLUDEOPT="--include=$INCLUDEDEBS"
fi
EXCLUDEOPT=""
if [ -n "$EXCLUDEDEBS" ]; then
	EXCLUDEOPT="--exclude=$EXCLUDEDEBS"
fi

BOOTSTRAP_COMMAND="/usr/sbin/debootstrap"
if [ -n "$DEBPROXY" ]; then
    BOOTSTRAP_COMMAND="http_proxy=\"$DEBPROXY\" $BOOTSTRAP_COMMAND"
fi

echo "Running debootstrap to install base system, this may take a while..."

$BOOTSTRAP_COMMAND $INCLUDEOPT $EXCLUDEOPT \
	--variant=minbase --arch "$ARCH" "$RELEASE" "$CHROOTDIR" "$DEBMIRROR"

rm -f "$CHROOTDIR/etc/resolv.conf"
cp /etc/resolv.conf /etc/hosts /etc/hostname "$CHROOTDIR/etc" || true
cp /etc/ssl/certs/ca-certificates.crt "$CHROOTDIR/etc/ssl/certs/" || true

cat > "$CHROOTDIR/etc/apt/sources.list" <<EOF
deb $DEBMIRROR $RELEASE main
deb $DEBMIRROR $RELEASE universe
deb $DEBMIRROR $RELEASE-updates main
deb $DEBMIRROR $RELEASE-updates universe
deb $DEBMIRROR $RELEASE-security main
deb $DEBMIRROR $RELEASE-security universe
EOF

cat > "$CHROOTDIR/etc/apt/apt.conf" <<EOF
APT::Get::Assume-Yes "true";
APT::Get::Force-Yes "false";
APT::Get::Purge "true";
APT::Install-Recommends "false";
Acquire::Retries "3";
Acquire::PDiffs "false";
EOF

# Add apt proxy settings if desired
if [ -n "$DEBPROXY" ]; then
    echo "Acquire::http::Proxy \"$DEBPROXY\"" >> "$CHROOTDIR/etc/apt/apt.conf"
fi

mount -t proc proc "$CHROOTDIR/proc"

# Required for some warning messages about writing to log files
mount --bind /dev/pts "$CHROOTDIR/dev/pts"

# Prevent perl locale warnings in the chroot:
export LC_ALL=C

chroot "$CHROOTDIR" /bin/sh -c debconf-set-selections <<EOF
passwd	passwd/root-password-crypted	password	
passwd	passwd/user-password-crypted	password	
passwd	passwd/root-password		password	
passwd	passwd/root-password-again	password	
passwd	passwd/user-password-again	password	
passwd	passwd/user-password		password	
passwd	passwd/shadow			boolean	true
passwd	passwd/username-bad		note	
passwd	passwd/password-mismatch	note	
passwd	passwd/username			string	
passwd	passwd/make-user		boolean	true
passwd	passwd/md5			boolean	false
passwd	passwd/user-fullname		string	
passwd	passwd/user-uid			string	
passwd	passwd/password-empty		note	
debconf	debconf/priority	select	high
debconf	debconf/frontend	select	Noninteractive
locales	locales/locales_to_be_generated	multiselect	
locales	locales/default_environment_locale	select	None
EOF

# Disable upstart init scripts(so upgrades work), we don't need to actually run
# any services in the chroot, so this is fine.
# Refer to: http://ubuntuforums.org/showthread.php?t=1326721
chroot "$CHROOTDIR" /bin/sh -c "dpkg-divert --local --rename --add /sbin/initctl"
chroot "$CHROOTDIR" /bin/sh -c "ln -s /bin/true /sbin/initctl"

# Upgrade the system, and install/remove packages as desired
chroot "$CHROOTDIR" /bin/sh -c "apt-get update && apt-get dist-upgrade"
chroot "$CHROOTDIR" /bin/sh -c "apt-get clean"
chroot "$CHROOTDIR" /bin/sh -c "apt-get install $INSTALLDEBS"

# Do some cleanup of the chroot
chroot "$CHROOTDIR" /bin/sh -c "apt-get remove --purge $REMOVEDEBS"
chroot "$CHROOTDIR" /bin/sh -c "apt-get autoremove --purge"
chroot "$CHROOTDIR" /bin/sh -c "apt-get clean"

# Remove unnecessary setuid bits
chroot "$CHROOTDIR" /bin/sh -c "chmod a-s /usr/bin/wall /usr/bin/newgrp \
	/usr/bin/chage /usr/bin/chfn /usr/bin/chsh /usr/bin/expiry \
	/usr/bin/gpasswd /usr/bin/passwd /usr/lib/pt_chown \
	/bin/su /bin/mount /bin/umount /sbin/unix_chkpwd"

# Copy passwd file from host, necessary for python
cp /etc/passwd "$CHROOTDIR/etc/passwd"

# Disable root account
sed -i "s/^root::/root:*:/" "$CHROOTDIR/etc/shadow"

umount "$CHROOTDIR/dev/pts"
umount "$CHROOTDIR/proc"

exit 0<|MERGE_RESOLUTION|>--- conflicted
+++ resolved
@@ -35,19 +35,14 @@
 # Packages to remove after upgrade (space separated):
 REMOVEDEBS=""
 
-<<<<<<< HEAD
+# Which debootstrap package to install on non-Debian/Ubuntu systems:
+DEBOOTDEB="debootstrap_1.0.46_all.deb"
+
+# The Debian mirror/proxy below can be passed as environment
+# variables; if none are given the following defaults are used.
+
 # Ubuntu mirror, modify to match closest mirror
 DEBMIRROR="https://packages/ubuntu/"
-
-=======
->>>>>>> 286a1a7c
-# Which debootstrap package to install on non-Debian/Ubuntu systems:
-DEBOOTDEB="debootstrap_1.0.46_all.deb"
-
-# The Debian mirror/proxy below can be passed as environment
-# variables; if none are given the following defaults are used.
-
-# Ubuntu mirror, modify to match closest mirror
 [ -z "$DEBMIRROR" ] && DEBMIRROR="http://us.archive.ubuntu.com./ubuntu/"
 
 # A local caching proxy to use for debian packages
