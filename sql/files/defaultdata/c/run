--- conflicted
+++ resolved
@@ -7,14 +7,9 @@
 MEMLIMIT="$1" ; shift
 MAINSOURCE="$1"
 
-<<<<<<< HEAD
-# -x c:     Explicitly set compile language to C (no C++ autodetect by extension)
-# -g:		Enable debug symbols
-=======
 # -x c:     Explicitly set compile language to C (no C++ nor object files
 #           autodetected by extension)
-# -Wall:	Report all warnings
->>>>>>> a8f85586
+# -g:		Enable debug symbols
 # -O2:		Level 2 optimizations (default for speed)
 # -static:	Static link with all libraries
 # -pipe:	Use pipes for communication between stages of compilation
