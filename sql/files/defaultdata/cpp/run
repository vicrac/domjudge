--- conflicted
+++ resolved
@@ -7,19 +7,11 @@
 MEMLIMIT="$1" ; shift
 MAINSOURCE="$1"
 
-<<<<<<< HEAD
+# -x c++:   Explicitly set compile language to C++ (no object files or
+#           other languages autodetected by extension)
 # -g:		Enable debug symbols
 # -O2:		Level 2 optimizations (default for speed)
 # -static:	Static link with all libraries
 # -pipe:	Use pipes for communication between stages of compilation
-g++ -g -O2 -std=gnu++11 -static -pipe -DONLINE_JUDGE -DDOMJUDGE -o "$DEST" "$@"
-=======
-# -x c++:   Explicitly set compile language to C++ (no object files or
-#           other languages autodetected by extension)
-# -Wall:	Report all warnings
-# -O2:		Level 2 optimizations (default for speed)
-# -static:	Static link with all libraries
-# -pipe:	Use pipes for communication between stages of compilation
-g++ -x c++ -Wall -O2 -static -pipe -DONLINE_JUDGE -DDOMJUDGE -o "$DEST" "$@"
->>>>>>> a8f85586
+g++ -x c++ -g -O2 -std=gnu++11 -static -pipe -DONLINE_JUDGE -DDOMJUDGE -o "$DEST" "$@"
 exit $?