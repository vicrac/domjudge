#!/bin/sh

# Java compile wrapper-script for 'compile.sh'.
# See that script for syntax and more info.
#
# This script byte-compiles with the javac compiler and
# generates a shell script to run it with the java interpreter later.
# It autodetects the main class name and optionally renames the source
# file if the class is public.
#
# NOTICE: this compiler script cannot be used with the USE_CHROOT
# configuration option turned on, unless proper preconfiguration of
# the chroot environment has been taken care of!

DEST="$1" ; shift
MEMLIMIT="$1" ; shift
MAINSOURCE="$1"
MAINCLASS=""

# Stack size in the JVM in KB. Note that this will be deducted from
# the total memory made available for the heap.
MEMSTACK=65536

# Amount of memory reserved for the Java virtual machine in KB. The
# default below is just above the maximum memory usage of current
# versions of the jvm, but might need increasing in some cases.
<<<<<<< HEAD
MEMRESERVED=131072
=======
MEMJVM=65536

MEMRESERVED=$((MEMSTACK + MEMJVM))

# Java needs filename to match main class:
if [ -z "$ENTRY_POINT" ]; then
	echo "Info: no ENTRY_POINT provided, trying to detect main class."
else
	MAINCLASS="$ENTRY_POINT"
fi
>>>>>>> ebf896f7

TMPFILE=$(mktemp --tmpdir domjudge_javac_output.XXXXXX) || exit 1

# Byte-compile:
javac -encoding UTF-8 -sourcepath . -d . "$@" 2> "$TMPFILE"
EXITCODE=$?

if [ -z "$MAINCLASS" ]; then
	if [ "$EXITCODE" -ne 0 ]; then
		# Let's see if should have named the .java differently
		PUBLICCLASS=$(sed -n -e '/class .* is public, should be declared in a file named /{s/.*file named //;s/\.java.*//;p;q}' "$TMPFILE")
		if [ -z "$PUBLICCLASS" ]; then
			cat $TMPFILE
			rm -f $TMPFILE
			exit $EXITCODE
		fi
		rm -f $TMPFILE
		echo "Info: renaming main source '$MAINSOURCE' to '$PUBLICCLASS.java'"
		mv "$MAINSOURCE" "$PUBLICCLASS.java"
		javac -encoding UTF-8 -d . "$PUBLICCLASS.java"
		EXITCODE=$?
		[ "$EXITCODE" -ne 0 ] && exit $EXITCODE
	fi

	rm -f $TMPFILE
<<<<<<< HEAD
	echo "Info: renaming main source '$MAINSOURCE' to '$PUBLICCLASS.java'"
	mv "$MAINSOURCE" "$PUBLICCLASS.java"
	javac -encoding UTF-8 -sourcepath . -d . "$PUBLICCLASS.java"
=======

	# Look for class that has the 'main' function:
	CLASSNAMES="$(find ./* -type f -regex '^.*\.class$' \
	            | sed -e 's/\.class$//' -e 's/^\.\///' -e 's/\//./g')"
	COMPILESCRIPTDIR="$(dirname "$0")"
	MAINCLASS=$(java -cp "$COMPILESCRIPTDIR" DetectMain "$(pwd)" $CLASSNAMES)
>>>>>>> ebf896f7
	EXITCODE=$?
else
	cat $TMPFILE
	rm -f $TMPFILE
fi

[ "$EXITCODE" -ne 0 ] && exit $EXITCODE

# Check if entry point is valid
javap "$MAINCLASS" > /dev/null
EXITCODE=$?
[ "$EXITCODE" -ne 0 ] && exit $EXITCODE

# Calculate Java program memlimit as MEMLIMIT - max. JVM memory usage:
MEMLIMITJAVA=$((MEMLIMIT - MEMRESERVED))

# Write executing script:
# Executes java byte-code interpreter with following options
# -Xmx: maximum size of memory allocation pool
# -Xms: initial size of memory, improves runtime stability
# -XX:+UseSerialGC: Serialized garbage collector improves runtime stability
# -Xss${MEMSTACK}k: stack size as configured abve
cat > "$DEST" <<EOF
#!/bin/sh
# Generated shell-script to execute java interpreter on source.

# Detect dirname and change dir to prevent class not found errors.
if [ "\${0%/*}" != "\$0" ]; then
	cd "\${0%/*}"
fi

<<<<<<< HEAD
exec java -XX:+UseSerialGC -Xss64m -Xms${MEMLIMITJAVA}k -Xmx${MEMLIMITJAVA}k '$MAINCLASS' "\$@"
=======
exec java -XX:+UseSerialGC -Xss${MEMSTACK}k -Xms${MEMLIMITJAVA}k -Xmx${MEMLIMITJAVA}k -DONLINE_JUDGE=1 -DDOMJUDGE=1 '$MAINCLASS' "\$@"
>>>>>>> ebf896f7
EOF

chmod a+x "$DEST"

exit 0<|MERGE_RESOLUTION|>--- conflicted
+++ resolved
@@ -24,12 +24,7 @@
 # Amount of memory reserved for the Java virtual machine in KB. The
 # default below is just above the maximum memory usage of current
 # versions of the jvm, but might need increasing in some cases.
-<<<<<<< HEAD
 MEMRESERVED=131072
-=======
-MEMJVM=65536
-
-MEMRESERVED=$((MEMSTACK + MEMJVM))
 
 # Java needs filename to match main class:
 if [ -z "$ENTRY_POINT" ]; then
@@ -37,7 +32,6 @@
 else
 	MAINCLASS="$ENTRY_POINT"
 fi
->>>>>>> ebf896f7
 
 TMPFILE=$(mktemp --tmpdir domjudge_javac_output.XXXXXX) || exit 1
 
@@ -63,18 +57,10 @@
 	fi
 
 	rm -f $TMPFILE
-<<<<<<< HEAD
 	echo "Info: renaming main source '$MAINSOURCE' to '$PUBLICCLASS.java'"
 	mv "$MAINSOURCE" "$PUBLICCLASS.java"
 	javac -encoding UTF-8 -sourcepath . -d . "$PUBLICCLASS.java"
-=======
 
-	# Look for class that has the 'main' function:
-	CLASSNAMES="$(find ./* -type f -regex '^.*\.class$' \
-	            | sed -e 's/\.class$//' -e 's/^\.\///' -e 's/\//./g')"
-	COMPILESCRIPTDIR="$(dirname "$0")"
-	MAINCLASS=$(java -cp "$COMPILESCRIPTDIR" DetectMain "$(pwd)" $CLASSNAMES)
->>>>>>> ebf896f7
 	EXITCODE=$?
 else
 	cat $TMPFILE
@@ -106,11 +92,7 @@
 	cd "\${0%/*}"
 fi
 
-<<<<<<< HEAD
 exec java -XX:+UseSerialGC -Xss64m -Xms${MEMLIMITJAVA}k -Xmx${MEMLIMITJAVA}k '$MAINCLASS' "\$@"
-=======
-exec java -XX:+UseSerialGC -Xss${MEMSTACK}k -Xms${MEMLIMITJAVA}k -Xmx${MEMLIMITJAVA}k -DONLINE_JUDGE=1 -DDOMJUDGE=1 '$MAINCLASS' "\$@"
->>>>>>> ebf896f7
 EOF
 
 chmod a+x "$DEST"
