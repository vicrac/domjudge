--- conflicted
+++ resolved
@@ -44,11 +44,7 @@
   `sender` int(4) unsigned DEFAULT NULL COMMENT 'Team ID, null means jury',
   `recipient` int(4) unsigned DEFAULT NULL COMMENT 'Team ID, null means to jury or to all',
   `jury_member` varchar(15) DEFAULT NULL COMMENT 'Name of jury member who answered this',
-<<<<<<< HEAD
-  `probid` varchar(8) DEFAULT NULL COMMENT 'Problem or category associated to this clarification',
-=======
-  `probid` int(4) unsigned DEFAULT NULL COMMENT 'Problem associated to this clarification',
->>>>>>> 2d2472ce
+  `probid` int(4) unsigned DEFAULT NULL COMMENT 'Problem or category associated to this clarification',
   `body` longtext NOT NULL COMMENT 'Clarification text',
   `answered` tinyint(1) unsigned NOT NULL DEFAULT '0' COMMENT 'Has been answered by jury?',
   PRIMARY KEY  (`clarid`),
@@ -392,13 +388,9 @@
   `judging_last_started` decimal(32,9) unsigned DEFAULT NULL COMMENT 'Start time of last judging for priorization',
   `teampage_first_visited` decimal(32,9) unsigned DEFAULT NULL COMMENT 'Time of first teampage view',
   `hostname` varchar(255) DEFAULT NULL COMMENT 'Teampage first visited from this address',
-<<<<<<< HEAD
   `penalty` int(4) NOT NULL DEFAULT '0' COMMENT 'Additional penalty time in minutes',
   `externalid` int(4) unsigned DEFAULT NULL COMMENT 'Specifies ID of team if imported from external source',
-  PRIMARY KEY  (`login`),
-=======
   PRIMARY KEY  (`teamid`),
->>>>>>> 2d2472ce
   UNIQUE KEY `name` (`name`),
   KEY `affilid` (`affilid`),
   KEY `categoryid` (`categoryid`),
