# Main Makefile

# Define TOPDIR from shell command and _not_ $(PWD) because that gives
# pwd before changing to a 'make -C <dir>' <dir>:
export TOPDIR = $(shell pwd)

REC_TARGETS=build domserver install-domserver judgehost install-judgehost \
            docs install-docs

# Global Makefile definitions
include $(TOPDIR)/Makefile.global

default:
	@echo "No default target"
	@echo
	@echo "Try:"
	@echo " - make all         (all targets below)"
	@echo " - make build       (all except 'docs')"
	@echo " - make domserver"
	@echo " - make judgehost"
	@echo " - make submitclient"
	@echo " - make docs"
	@echo or
	@echo " - make install-domserver"
	@echo " - make install-judgehost"
	@echo " - make install-docs"
	@echo or
	@echo " - make clean"
	@echo " - make distclean"
	@exit 1

install:
	@echo "Try:"
	@echo " - make install-domserver"
	@echo " - make install-judgehost"
	@echo " - make install-docs"
	@exit 1

all: build
build: domserver judgehost

ifeq ($(SUBMITCLIENT_ENABLED),yes)
build: submitclient
endif

ifneq ($(DOC_BUILD_ENABLED),no)
all: docs
dist: distdocs
endif

# MAIN TARGETS
domserver judgehost docs submitclient: paths.mk config
submitclient:
	$(MAKE) -C submit submitclient
install-domserver: domserver domserver-create-dirs
install-judgehost: judgehost judgehost-create-dirs
install-docs: docs-create-dirs
dist: configure

# Install PHP dependencies
dist: composer-dependencies
composer-dependencies:
ifeq (, $(shell which composer))
	$(error "'composer' command not found in $(PATH), install it https://getcomposer.org/download/")
endif
	composer $(subst 1,-q,$(QUIET)) install --no-dev

# Generate documentation for distribution. Remove this dependency from
# dist above for quicker building from git sources.
distdocs:
	$(MAKE) -C doc distdocs

# Generate configuration files from configure settings:
config:
	$(MAKE) -C etc config

# Special rule to build any compile/run/compare scripts. This is
# useful for testing, e.g. when submitting a Coverity scan.
build-scripts:
	$(MAKE) -C sql build-scripts

# List of SUBDIRS for recursive targets:
<<<<<<< HEAD
build:             SUBDIRS=        lib                      import       misc-tools
domserver:         SUBDIRS=etc         sql www              import       misc-tools
install-domserver: SUBDIRS=etc     lib sql www              import       misc-tools
judgehost:         SUBDIRS=etc                 judge                     misc-tools
install-judgehost: SUBDIRS=etc     lib         judge                     misc-tools
=======
build:             SUBDIRS=        lib                      tests misc-tools
domserver:         SUBDIRS=etc         sql www                    misc-tools
install-domserver: SUBDIRS=etc     lib sql www                    misc-tools
judgehost:         SUBDIRS=etc                 judge              misc-tools
install-judgehost: SUBDIRS=etc     lib         judge              misc-tools
>>>>>>> 172518ff
docs:              SUBDIRS=    doc
install-docs:      SUBDIRS=    doc         www
dist:              SUBDIRS=        lib sql                               misc-tools
clean:             SUBDIRS=etc doc lib sql www judge submit        tests misc-tools
distclean:         SUBDIRS=etc doc lib sql www judge submit import tests misc-tools
maintainer-clean:  SUBDIRS=etc doc lib sql www judge submit import tests misc-tools

domserver-create-dirs:
	$(INSTALL_DIR) $(addprefix $(DESTDIR),$(domserver_dirs))

judgehost-create-dirs:
	$(INSTALL_DIR) $(addprefix $(DESTDIR),$(judgehost_dirs))

docs-create-dirs:
	$(INSTALL_DIR) $(addprefix $(DESTDIR),$(docs_dirs))

install-docs-l:
	$(INSTALL_DATA) -t $(DESTDIR)$(domjudge_docdir) README.md ChangeLog COPYING*

# As final step try set ownership and permissions of a few special
# files/directories. Print a warning and fail gracefully if this
# doesn't work because we're not root.
install-domserver-l:
	$(MAKE) check-root
# Fix permissions for special directories (don't touch tmpdir when FHS enabled):
	-$(INSTALL_USER)    -m 0700 -d $(DESTDIR)$(domserver_logdir)
	-$(INSTALL_USER)    -m 0700 -d $(DESTDIR)$(domserver_rundir)
	-$(INSTALL_WEBSITE) -m 0770 -d $(DESTDIR)$(domserver_submitdir)
ifneq "$(FHS_ENABLED)" "yes"
	-$(INSTALL_WEBSITE) -m 0770 -d $(DESTDIR)$(domserver_tmpdir)
endif
# Fix permissions and ownership for password files:
	-$(INSTALL_USER) -m 0600 -t $(DESTDIR)$(domserver_etcdir) \
		etc/restapi.secret
	-$(INSTALL_WEBSITE) -m 0640 -t $(DESTDIR)$(domserver_etcdir) \
		etc/dbpasswords.secret

install-judgehost-l:
	$(MAKE) check-root
# Fix permissions for special directories (don't touch tmpdir when FHS enabled):
	-$(INSTALL_USER) -m 0700 -d $(DESTDIR)$(judgehost_logdir)
	-$(INSTALL_USER) -m 0700 -d $(DESTDIR)$(judgehost_rundir)
	-$(INSTALL_USER) -m 0711 -d $(DESTDIR)$(judgehost_judgedir)
ifneq "$(FHS_ENABLED)" "yes"
	-$(INSTALL_USER) -m 0700 -d $(DESTDIR)$(judgehost_tmpdir)
endif
# Fix permissions and ownership for password files:
	-$(INSTALL_USER) -m 0600 -t $(DESTDIR)$(judgehost_etcdir) \
		etc/restapi.secret

check-root:
	@if [ `id -u` -ne 0 -a -z "$(QUIET)" ]; then \
		echo "**************************************************************" ; \
		echo "***  You do not seem to have the required root privileges. ***" ; \
		echo "***       Perform any failed commands below manually.      ***" ; \
		echo "**************************************************************" ; \
	fi

dist-l:
	$(MAKE) clean-autoconf

# Run aclocal separately from autoreconf, which doesn't pass -I option.
aclocal.m4: configure.ac $(wildcard m4/*.m4)
	aclocal -I m4

configure: configure.ac aclocal.m4
	autoheader
	autoconf

paths.mk:
	@echo "The file 'paths.mk' is not available. Probably you"
	@echo "have not run './configure' yet, aborting..."
	@exit 1

# Configure for running in source tree, not meant for normal use:
MAINT_CXFLAGS=-g -O1 -Wall -fstack-protector -D_FORTIFY_SOURCE=2 \
              -fPIE -Wformat -Wformat-security -ansi -pedantic
MAINT_LDFLAGS=-fPIE -pie -Wl,-z,relro -Wl,-z,now
maintainer-conf: configure
	./configure $(subst 1,-q,$(QUIET)) --prefix=$(CURDIR) \
	            --with-domserver_root=$(CURDIR) \
	            --with-judgehost_root=$(CURDIR) \
	            --with-domjudge_docdir=$(CURDIR)/doc \
	            --with-domserver_logdir=$(CURDIR)/output/log \
	            --with-judgehost_logdir=$(CURDIR)/output/log \
	            --with-domserver_rundir=$(CURDIR)/output/run \
	            --with-judgehost_rundir=$(CURDIR)/output/run \
	            --with-domserver_tmpdir=$(CURDIR)/output/tmp \
	            --with-judgehost_tmpdir=$(CURDIR)/output/tmp \
	            --with-judgehost_judgedir=$(CURDIR)/output/judgings \
	            --with-domserver_submitdir=$(CURDIR)/output/submissions \
	            --with-baseurl='http://localhost/domjudge/' \
	            CFLAGS='$(MAINT_CXFLAGS)' \
	            CXXFLAGS='$(MAINT_CXFLAGS)' \
	            LDFLAGS='$(MAINT_LDFLAGS)' \
	            $(CONFIGURE_FLAGS)

# Install the system in place: don't really copy stuff, but create
# symlinks where necessary to let it work from the source tree.
# This stuff is a hack!
maintainer-install: dist build domserver-create-dirs judgehost-create-dirs
# Replace lib{judge,submit}dir with symlink to prevent lots of symlinks:
	-rmdir $(judgehost_libjudgedir) $(domserver_libsubmitdir)
	-rm -f $(judgehost_libjudgedir) $(domserver_libsubmitdir)
	ln -sf $(CURDIR)/judge  $(judgehost_libjudgedir)
	ln -sf $(CURDIR)/submit $(domserver_libsubmitdir)
	ln -sfn $(CURDIR)/doc $(domserver_wwwdir)/jury/doc
# Add symlinks to binaries:
	$(MKDIR_P) $(judgehost_bindir) $(domserver_bindir)
	ln -sf $(CURDIR)/judge/judgedaemon $(judgehost_bindir)
	ln -sf $(CURDIR)/judge/runguard $(judgehost_bindir)
	ln -sf $(CURDIR)/judge/runpipe  $(judgehost_bindir)
	ln -sf $(CURDIR)/sql/dj_setup_database $(domserver_bindir)
	$(MAKE) -C misc-tools maintainer-install
# Make tmpdir, submitdir writable for webserver, because
# judgehost-create-dirs sets wrong permissions:
	chmod a+rwx $(domserver_tmpdir) $(domserver_submitdir)
	@echo "Make sure that etc/dbpasswords.secret is readable by the webserver!"

# Removes created symlinks; generated logs, submissions, etc. remain in output subdir.
maintainer-uninstall:
	rm -f $(judgehost_libjudgedir) $(domserver_libsubmitdir)
	rm -f $(domserver_wwwdir)/jury/doc
	rm -rf $(judgehost_bindir)

# Rules to configure and build for a Coverity scan.
coverity-conf:
	$(MAKE) maintainer-conf

coverity-build: paths.mk
	$(MAKE) build build-scripts
	@VERSION=` grep '^VERSION ='   paths.mk | sed 's/^VERSION = *//'` ; \
	PUBLISHED=`grep '^PUBLISHED =' paths.mk | sed 's/^PUBLISHED = *//'` ; \
	if [ "$$PUBLISHED" = release ]; then DESC="release" ; \
	elif [ -n "$$PUBLISHED" ];      then DESC="snapshot $$PUBLISHED" ; \
	elif [ ! -d .git ];             then DESC="unknown source on `date`" ; fi ; \
	echo "VERSION=$$VERSION" > cov-submit-data-version.sh ; \
	if [ -n "$$DESC" ]; then echo "DESC=$$DESC" >> cov-submit-data-version.sh ; fi

clean-l:
# Remove Coverity scan data:
	-rm -rf cov-int domjudge-scan.t* coverity-scan.tar.xz cov-submit-data-version.sh

distclean-l: clean-autoconf
	-rm -f paths.mk

maintainer-clean-l:
	-rm -f configure aclocal.m4

clean-autoconf:
	-rm -rf config.status config.cache config.log autom4te.cache

.PHONY: $(addsuffix -create-dirs,domserver judgehost docs) check-root \
        clean-autoconf $(addprefix maintainer-,conf install uninstall) \
        config submitclient distdocs composer-dependencies \
        coverity-conf coverity-build<|MERGE_RESOLUTION|>--- conflicted
+++ resolved
@@ -80,19 +80,11 @@
 	$(MAKE) -C sql build-scripts
 
 # List of SUBDIRS for recursive targets:
-<<<<<<< HEAD
-build:             SUBDIRS=        lib                      import       misc-tools
+build:             SUBDIRS=        lib                      import tests misc-tools
 domserver:         SUBDIRS=etc         sql www              import       misc-tools
 install-domserver: SUBDIRS=etc     lib sql www              import       misc-tools
 judgehost:         SUBDIRS=etc                 judge                     misc-tools
 install-judgehost: SUBDIRS=etc     lib         judge                     misc-tools
-=======
-build:             SUBDIRS=        lib                      tests misc-tools
-domserver:         SUBDIRS=etc         sql www                    misc-tools
-install-domserver: SUBDIRS=etc     lib sql www                    misc-tools
-judgehost:         SUBDIRS=etc                 judge              misc-tools
-install-judgehost: SUBDIRS=etc     lib         judge              misc-tools
->>>>>>> 172518ff
 docs:              SUBDIRS=    doc
 install-docs:      SUBDIRS=    doc         www
 dist:              SUBDIRS=        lib sql                               misc-tools
