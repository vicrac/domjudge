--- conflicted
+++ resolved
@@ -174,12 +174,8 @@
 
 	quiet =	show_help = show_version = 0;
 	opterr = 0;
-<<<<<<< HEAD
 	submissiontime = -1;
-	while ( (c = getopt_long(argc,argv,"p:l:t:x:u:T:v::q",long_opts,NULL))!=-1 ) {
-=======
-	while ( (c = getopt_long(argc,argv,"p:l:u:c:v::q",long_opts,NULL))!=-1 ) {
->>>>>>> 639e7e37
+	while ( (c = getopt_long(argc,argv,"p:l:t:x:u:T:c:v::q",long_opts,NULL))!=-1 ) {
 		switch ( c ) {
 		case 0:   /* long-only option */
 			break;
