--- conflicted
+++ resolved
@@ -21,43 +21,18 @@
 
 echo "<script type=\"text/javascript\">\n<!--\n";
 
-<<<<<<< HEAD
-if ( ENABLE_WEBSUBMIT_SERVER && $fdata['cstarted'] ) {
+if ( $fdata['cstarted'] ) {
+	$extra = "";
 	if ( dbconfig_get('separate_start_end',0) ) {
-		$now = now();
-		$probdata = $DB->q('KEYVALUETABLE SELECT probid, name FROM problem
-		                    WHERE cid = %i AND allow_submit = 1 AND
-		                    (start < %s OR start IS NULL) AND
-		                    (end   > %s or end   IS NULL)
-		                    ORDER BY probid', $cid, $now, $now);
-	} else {
-		$probdata = $DB->q('KEYVALUETABLE SELECT probid, name FROM problem
-		                    WHERE cid = %i AND allow_submit = 1
-		                    ORDER BY probid', $cid);
-	}
-
-	$langdata = $DB->q('KEYVALUETABLE SELECT langid, extensions
-	                    FROM language WHERE allow_submit = 1');
-
-	echo "function getMainExtension(ext)\n{\n";
-	echo "\tswitch(ext) {\n";
-	foreach ( $langdata as $langid => $extensions ) {
-		$exts = json_decode($extensions);
-		if ( !is_array($exts) ) continue;
-		foreach ( $exts as $ext ) {
-			echo "\t\tcase '" . $ext . "': return '" . $langid . "';\n";
-		}
-	}
-	echo "\t\tdefault: return '';\n\t}\n}\n\n";
-=======
-if ( $fdata['cstarted'] ) {
+		$extra = " AND (start < NOW() OR start IS NULL)
+			   AND (end   > NOW() or end   IS NULL) ";
+	}
 	$probdata = $DB->q('TABLE SELECT probid, shortname, name FROM problem
-	                    INNER JOIN contestproblem USING (probid)
-	                    WHERE cid = %i AND allow_submit = 1
-	                    ORDER BY shortname', $cid);
+			    INNER JOIN contestproblem USING (probid)
+			    WHERE cid = %i AND allow_submit = 1 ' . $extra . '
+			    ORDER BY shortname', $cid);
 
 	putgetMainExtension($langdata);
->>>>>>> 3cfcdefe
 
 	echo "function getProbDescription(probid)\n{\n";
 	echo "\tswitch(probid) {\n";
@@ -100,22 +75,12 @@
 		foreach($probdata as $probinfo) {
 			$probs[$probinfo['probid']]=$probinfo['shortname'];
 		}
-<<<<<<< HEAD
-		$pid = (isset($_REQUEST['id']) ? $_REQUEST['id'] : NULL);
-		if ( $pid == NULL ) {
-			$probs[''] = 'problem';
-		}
-		echo addSelect('probid', $probs, ($pid == NULL ? '' : $pid), true);
-		$langs = $DB->q('KEYVALUETABLE SELECT langid, name FROM language
-				 WHERE allow_submit = 1 ORDER BY name');
-=======
 		$probs[''] = 'problem';
 		echo addSelect('probid', $probs, '', true);
 		$langs = array();
 		foreach($langdata as $langid => $langdata) {
 			$langs[$langid] = $langdata['name'];
 		}
->>>>>>> 3cfcdefe
 		$langs[''] = 'language';
 		echo addSelect('langid', $langs, '', true);
 
