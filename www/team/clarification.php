<?php
/**
 * Show clarification thread and reply box.
 * When no id is given, show clarification request box.
 *
 * Part of the DOMjudge Programming Contest Jury System and licenced
 * under the GNU GPL. See README and COPYING for details.
 */

require('init.php');

$id = getRequestID();

if ( isset($id) ) {

	$req = $DB->q('MAYBETUPLE SELECT * FROM clarification
	               WHERE cid = %i AND clarid = %i', $cid, $id);
	if ( ! $req ) error("clarification $id not found");
	if ( ! canViewClarification($teamid, $req) ) {
		error("Permission denied");
	}
	$myrequest = ( $req['sender'] == $teamid );

	$respid = empty($req['respid']) ? $id : $req['respid'];
}

// insert a request (if posted)
if ( isset($_POST['submit']) && !empty($_POST['bodytext']) ) {
	// Disallow problems that are not submittable or
	// before contest start.
	$probid = $_POST['problem'];
	if ( ctype_digit($probid) && !problemVisible($probid) ) $probid = null;

	$newid = $DB->q('RETURNID INSERT INTO clarification
	                 (cid, submittime, sender, probid, body)
	                 VALUES (%i, %s, %i, %i, %s)',
<<<<<<< HEAD
	                $cid, now(), $teamid, $probid, $_POST['bodytext']);
=======
			$cid, now(), $teamid,
	                ($_POST['problem'] == 'general' ? NULL : $_POST['problem']),
	                $_POST['bodytext']);
>>>>>>> ed5b62a9

	auditlog('clarification', $newid, 'added', null, null, $cid);

	// redirect back to the original location
	header('Location: ./');
	exit;
}

$title = 'Clarifications';
require(LIBWWWDIR . '/header.php');

if ( isset($id) ) {
	// display clarification thread
	if ( $myrequest ) {
		echo "<h1>Clarification Request</h1>\n\n";
	} else {
		echo "<h1>Clarification</h1>\n\n";
	}
	putClarification($respid, $teamid);

	echo "<h2>Send Clarification Request</h2>\n\n";
	putClarificationForm("clarification.php", $id, $cid);
} else {
	// display a clarification request send box
	echo "<h1>Send Clarification Request</h1>\n\n";
	putClarificationForm("clarification.php", null, $cid);
}

require(LIBWWWDIR . '/footer.php');<|MERGE_RESOLUTION|>--- conflicted
+++ resolved
@@ -34,13 +34,9 @@
 	$newid = $DB->q('RETURNID INSERT INTO clarification
 	                 (cid, submittime, sender, probid, body)
 	                 VALUES (%i, %s, %i, %i, %s)',
-<<<<<<< HEAD
-	                $cid, now(), $teamid, $probid, $_POST['bodytext']);
-=======
 			$cid, now(), $teamid,
 	                ($_POST['problem'] == 'general' ? NULL : $_POST['problem']),
 	                $_POST['bodytext']);
->>>>>>> ed5b62a9
 
 	auditlog('clarification', $newid, 'added', null, null, $cid);
 
