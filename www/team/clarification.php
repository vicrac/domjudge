--- conflicted
+++ resolved
@@ -63,12 +63,7 @@
 } else {
 	// display a clarification request send box
 	echo "<h1>Send Clarification Request</h1>\n\n";
-<<<<<<< HEAD
-	$pid = (isset($_REQUEST['pid']) ? $_REQUEST['pid'] : NULL);
-	putClarificationForm("clarification.php", $cdata['cid'], NULL, $pid);
-=======
 	putClarificationForm("clarification.php", null, $cid);
->>>>>>> 3cfcdefe
 }
 
 require(LIBWWWDIR . '/footer.php');