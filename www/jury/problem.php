<?php
/**
 * View a problem
 *
 * Part of the DOMjudge Programming Contest Jury System and licenced
 * under the GNU GPL. See README and COPYING for details.
 */

require('init.php');

$id = getRequestID();
$current_cid = null;
if ( isset($_GET['cid']) && is_numeric($_GET['cid']) ) {
	$cid = $_GET['cid'];
	$cdata = $cdatas[$cid];
	$current_cid = $cid;
}
$title = 'Problem p'.htmlspecialchars(@$id);
$title = ucfirst((empty($_GET['cmd']) ? '' : htmlspecialchars($_GET['cmd']) . ' ') .
                 'problem' . ($id ? ' p'.htmlspecialchars(@$id) : ''));

if ( isset($_POST['cmd']) ) {
	$pcmd = $_POST['cmd'];
} elseif ( isset($_GET['cmd'] ) ) {
	$cmd = $_GET['cmd'];
} elseif ( isset($id) ) {
	$extra = '';
	if ( $current_cid !== null ) {
		$extra = '&cid=' . urlencode($current_cid);
	}
	$refresh = '15;url='.$pagename.'?id='.urlencode($id).$extra;
}

// This doesn't return, call before sending headers
if ( isset($cmd) && $cmd == 'viewtext' ) putProblemText($id);

require(LIBWWWDIR . '/header.php');

if ( isset($_POST['upload']) ) {
	if ( !empty($_FILES['problem_archive']['tmp_name'][0]) ) {
		foreach($_FILES['problem_archive']['tmp_name'] as $fileid => $tmpname) {
			$cid = $_POST['contest'];
			checkFileUpload( $_FILES['problem_archive']['error'][$fileid] );
			$zip = openZipFile($_FILES['problem_archive']['tmp_name'][$fileid]);
			$newid = importZippedProblem($zip, empty($id) ? NULL : $id, $cid);
			$zip->close();
			auditlog('problem', $newid, 'upload zip',
			         $_FILES['problem_archive']['name'][$fileid]);
		}
		if ( count($_FILES['problem_archive']['tmp_name']) == 1 ) {
			$probid = empty($newid) ? $id : $newid;
			$probname = $DB->q('VALUE SELECT name FROM problem
			                    WHERE probid = %i', $probid);

			echo '<p><a href="' . $pagename.'?id='.urlencode($probid) .
			    '">Return to problem p' . htmlspecialchars($probid) .
			    ': ' . htmlspecialchars($probname) . ".</a></p>\n";
		}
		echo "<p><a href=\"problems.php\">Return to problems overview.</a></p>\n";
	} else {
		error("Missing filename for problem upload. Maybe you have to increase upload_max_filesize, see config checker.");
	}

	require(LIBWWWDIR . '/footer.php');
	exit;
}

if ( !empty($cmd) ):

	requireAdmin();

	echo "<h2>$title</h2>\n\n";

	echo addForm('edit.php', 'post', null, 'multipart/form-data');

	echo "<table>\n";

	if ( $cmd == 'edit' ) {
		echo "<tr><td>Problem ID:</td><td>";
		$row = $DB->q('TUPLE SELECT p.probid,p.name,
		                            p.timelimit,p.memlimit,p.outputlimit,
		                            p.special_run,p.special_compare, p.special_compare_args,
		                            p.problemtext_type, COUNT(testcaseid) AS testcases
		               FROM problem p
		               LEFT JOIN testcase USING (probid)
		               WHERE probid = %i GROUP BY probid', $id);
		echo addHidden('keydata[0][probid]', $row['probid']);
		echo "p" . htmlspecialchars($row['probid']);
		echo "</td></tr>\n";
	}

?>
<tr><td><label for="data_0__name_">Problem name:</label></td>
<td><?php echo addInput('data[0][name]', @$row['name'], 30, 255, 'required')?></td></tr>

<?php
    if ( !empty($row['probid']) ) {
		echo '<tr><td>Testcases:</td><td>' .
			$row['testcases'] . ' <a href="testcase.php?probid=' .
			urlencode($row['probid']) . "\">details/edit</a></td></tr>\n";
	}
?>
<tr><td><label for="data_0__timelimit_">Timelimit:</label></td>
<td><?php echo addInputField('number','data[0][timelimit]', @$row['timelimit'],
	' min="1" max="10000" required')?> sec</td></tr>

<tr><td><label for="data_0__memlimit_">Memory limit:</label></td>
<td><?php echo addInputField('number','data[0][memlimit]', @$row['memlimit']);
?> kB (leave empty for default)</td></tr>

<tr><td><label for="data_0__outputlimit_">Output limit:</label></td>
<td><?php echo addInputField('number','data[0][outputlimit]', @$row['outputlimit']);
?> kB (leave empty for default)</td></tr>

<tr><td><label for="data_0__problemtext_">Problem text:</label></td>
<td><?php
echo addFileField('data[0][problemtext]', 30, ' accept="text/plain,text/html,application/pdf"');
if ( !empty($row['problemtext_type']) ) {
	echo addCheckBox('unset[0][problemtext]') .
		'<label for="unset_0__problemtext_">delete</label>';
}
?></td></tr>

<tr><td><label for="data_0__special_run_">Run script:</label></td>
<td>
<?php
$execmap = $DB->q("KEYVALUETABLE SELECT execid,description FROM executable
                   WHERE type = 'run' ORDER BY execid");
$execmap = array('' => 'default') + $execmap;
echo addSelect('data[0][special_run]', $execmap, @$row['special_run'], True);
?>
</td></tr>

<tr><td><label for="data_0__special_compare_">Compare script:</label></td>
<td>
<?php
$execmap = $DB->q("KEYVALUETABLE SELECT execid,description FROM executable
                   WHERE type = 'compare' ORDER BY execid");
$execmap = array('' => 'default') + $execmap;
echo addSelect('data[0][special_compare]', $execmap, @$row['special_compare'], True);
?>
</td></tr>

<tr><td><label for="data_0__special_compare_args_">Compare args:</label></td>
<td><?php echo addInput('data[0][special_compare_args]', @$row['special_compare_args'], 30, 255)?></td></tr>

</table>

<?php
echo addHidden('cmd', $cmd) .
	addHidden('table','problem') .
	addHidden('referrer', @$_GET['referrer']) .
	addSubmit('Save') .
	addSubmit('Cancel', 'cancel', null, true, 'formnovalidate') .
	addEndForm();


if ( class_exists("ZipArchive") ) {
	$contests = $DB->q("KEYVALUETABLE SELECT cid, CONCAT('c', cid, ': ' , shortname, ' - ', name) FROM contest");
	$values = array(-1 => 'Do not add / update contest data');
	foreach ($contests as $cid => $contest) {
		$values[$cid] = $contest;
	}
	echo "<br /><em>or</em><br /><br />\n" .
	addForm($pagename, 'post', null, 'multipart/form-data') .
	addHidden('id', @$row['probid']) .
	'Contest: ' .
	addSelect('contest', $values, -1, true) .
	'<label for="problem_archive__">Upload problem archive:</label>' .
	addFileField('problem_archive[]') .
	addSubmit('Upload', 'upload') .
	addEndForm();
}

require(LIBWWWDIR . '/footer.php');
exit;

endif;

$data = $DB->q('TUPLE SELECT p.probid,p.name,
                             p.timelimit,p.memlimit,p.outputlimit,
                             p.special_run,p.special_compare,p.special_compare_args,
                             p.problemtext_type, count(rank) AS ntestcases
                FROM problem p
                LEFT JOIN testcase USING (probid)
                WHERE probid = %i GROUP BY probid', $id);

if ( ! $data ) error("Missing or invalid problem id");

if ( !isset($data['memlimit']) ) {
	$defaultmemlimit = TRUE;
	$data['memlimit'] = dbconfig_get('memory_limit');
}
if ( !isset($data['outputlimit']) ) {
	$defaultoutputlimit = TRUE;
	$data['outputlimit'] = dbconfig_get('output_limit');
}
if ( !isset($data['special_run']) ) {
	$defaultrun = TRUE;
	$data['special_run'] = dbconfig_get('default_run');
}
if ( !isset($data['special_compare']) ) {
	$defaultcompare = TRUE;
	$data['special_compare'] = dbconfig_get('default_compare');
}

echo "<h1>Problem ".htmlspecialchars($data['name'])."</h1>\n\n";

echo addForm($pagename . '?id=' . urlencode($id),
             'post', null, 'multipart/form-data') . "<p>\n" .
	addHidden('id', $id) .
	"</p>\n";
?>
<table>
<tr><td>ID:          </td><td>p<?php echo htmlspecialchars($data['probid'])?></td></tr>
<tr><td>Name:        </td><td><?php echo htmlspecialchars($data['name'])?></td></tr>
<tr><td>Testcases:   </td><td><?php
    if ( $data['ntestcases']==0 ) {
		echo '<em>no testcases</em>';
	} else {
		echo (int)$data['ntestcases'];
	}
	echo ' <a href="testcase.php?probid='.urlencode($data['probid']).'">details/edit</a>';
?></td></tr>
<tr><td>Timelimit:   </td><td><?php echo (int)$data['timelimit']?> sec</td></tr>
<tr><td>Memory limit:</td><td><?php	echo (int)$data['memlimit'].' kB'.(@$defaultmemlimit ? ' (default)' : '')?></td></tr>
<tr><td>Output limit:</td><td><?php echo (int)$data['outputlimit'].' kB'.(@$defaultoutputlimit ? ' (default)' : '')?></td></tr>
<?php
if ( !empty($data['color']) ) {
	echo '<tr><td>Colour:</td><td><div class="circle" style="background-color: ' .
		htmlspecialchars($data['color']) .
		';"></div> ' . htmlspecialchars($data['color']) .
		"</td></tr>\n";
}
if ( !empty($data['problemtext_type']) ) {
	echo '<tr><td>Problem text:</td><td class="nobreak"><a href="problem.php?id=' .
	    urlencode($id) . '&amp;cmd=viewtext"><img src="../images/' .
	    urlencode($data['problemtext_type']) . '.png" alt="problem text" ' .
	    'title="view problem description" /></a> ' . "</td></tr>\n";
}
<<<<<<< HEAD
if ( !empty($data['special_run']) ) {
	echo '<tr><td>Special run script:</td><td class="filename">' .
		'<a href="executable.php?id=' . urlencode($data['special_run']) . '">' .
		htmlspecialchars($data['special_run']) . "</a></td></tr>\n";
}
if ( !empty($data['special_compare']) ) {
	echo '<tr><td>Special compare script:</td><td class="filename">' .
		'<a href="executable.php?id=' . urlencode($data['special_compare']) . '">' .
		htmlspecialchars($data['special_compare']) . "</a></td></tr>\n";
}
=======

echo '<tr><td>Run script:</td><td class="filename">' .
	'<a href="executable.php?id=' . urlencode($data['special_run']) . '">' .
	htmlspecialchars($data['special_run']) . "</a>" .
	(@$defaultrun ? ' (default)' : '') . "</td></tr>\n";

echo '<tr><td>Compare script:</td><td class="filename">' .
	'<a href="executable.php?id=' . urlencode($data['special_compare']) . '">' .
	htmlspecialchars($data['special_compare']) . "</a>" .
	(@$defaultcompare ? ' (default)' : '') . "</td></tr>\n";

>>>>>>> 641f3c72
if ( !empty($data['special_compare_args']) ) {
	echo '<tr><td>Compare script arguments:</td><td>' .
		htmlspecialchars($data['special_compare_args']) . "</td></tr>\n";
}

echo "</table>\n" . addEndForm();

echo "<br />\n" . rejudgeForm('problem', $id) . "\n\n";

if ( IS_ADMIN ) {
	echo "<p>" .
		exportLink($id) . "\n" .
		editLink('problem',$id) . "\n" .
		delLink('problem','probid', $id) . "</p>\n\n";
}

if ( $current_cid === null) {
	echo "<h3>Contests</h3>\n\n";

	$res = $DB->q('TABLE SELECT c.*, cp.shortname AS problemshortname,
	                            cp.allow_submit, cp.allow_judge, cp.color
	               FROM contest c
	               INNER JOIN contestproblem cp USING (cid)
	               WHERE cp.probid = %i ORDER BY starttime DESC', $id);

	if ( count($res) == 0 ) {
		echo "<p class=\"nodata\">No contests defined</p>\n\n";
	}
	else {
		$times = array('activate', 'start', 'freeze', 'end', 'unfreeze');
		echo "<table class=\"list sortable\">\n<thead>\n" .
		     "<tr><th scope=\"col\" class=\"sorttable_numeric\">CID</th>";
		echo "<th scope=\"col\">contest<br />shortname</th>\n";
		echo "<th scope=\"col\">contest<br />name</th>";
		echo "<th scope=\"col\">problem<br />shortname</th>";
		echo "<th scope=\"col\">allow<br />submit</th>";
		echo "<th scope=\"col\">allow<br />judge</th>";
		echo "<th class=\"sorttable_nosort\" scope=\"col\">colour</th>\n";
		echo "</tr>\n</thead>\n<tbody>\n";

		$iseven = false;
		foreach ( $res as $row ) {

			$link = '<a href="contest.php?id=' . urlencode($row['cid']) . '">';

			echo '<tr class="' .
			     ($iseven ? 'roweven' : 'rowodd') .
			     (!$row['enabled'] ? ' disabled' : '') . '">' .
			     "<td class=\"tdright\">" . $link .
			     "c" . (int)$row['cid'] . "</a></td>\n";
			echo "<td>" . $link . htmlspecialchars($row['shortname']) . "</a></td>\n";
			echo "<td>" . $link . htmlspecialchars($row['name']) . "</a></td>\n";
			echo "<td>" . $link . htmlspecialchars($row['problemshortname']) . "</a></td>\n";
			echo "<td class=\"tdcenter\">" . $link . printyn($row['allow_submit']) . "</a></td>\n";
			echo "<td class=\"tdcenter\">" . $link . printyn($row['allow_judge']) . "</a></td>\n";
			echo ( !empty($row['color'])
				? '<td title="' . htmlspecialchars($row['color']) .
				  '">' . $link . '<div class="circle" style="background-color: ' .
				  htmlspecialchars($row['color']) .
				  ';"></div></a></td>'
				: '<td>'. $link . '&nbsp;</a></td>' );

			$iseven = !$iseven;

			echo "</tr>\n";
		}
		echo "</tbody>\n</table>\n\n";
	}
}

echo "<h2>Submissions for " . htmlspecialchars($data['name']) . "</h2>\n\n";

$restrictions = array( 'probid' => $id );
putSubmissions($cdatas, $restrictions);

require(LIBWWWDIR . '/footer.php');<|MERGE_RESOLUTION|>--- conflicted
+++ resolved
@@ -238,18 +238,6 @@
 	    urlencode($data['problemtext_type']) . '.png" alt="problem text" ' .
 	    'title="view problem description" /></a> ' . "</td></tr>\n";
 }
-<<<<<<< HEAD
-if ( !empty($data['special_run']) ) {
-	echo '<tr><td>Special run script:</td><td class="filename">' .
-		'<a href="executable.php?id=' . urlencode($data['special_run']) . '">' .
-		htmlspecialchars($data['special_run']) . "</a></td></tr>\n";
-}
-if ( !empty($data['special_compare']) ) {
-	echo '<tr><td>Special compare script:</td><td class="filename">' .
-		'<a href="executable.php?id=' . urlencode($data['special_compare']) . '">' .
-		htmlspecialchars($data['special_compare']) . "</a></td></tr>\n";
-}
-=======
 
 echo '<tr><td>Run script:</td><td class="filename">' .
 	'<a href="executable.php?id=' . urlencode($data['special_run']) . '">' .
@@ -261,7 +249,6 @@
 	htmlspecialchars($data['special_compare']) . "</a>" .
 	(@$defaultcompare ? ' (default)' : '') . "</td></tr>\n";
 
->>>>>>> 641f3c72
 if ( !empty($data['special_compare_args']) ) {
 	echo '<tr><td>Compare script arguments:</td><td>' .
 		htmlspecialchars($data['special_compare_args']) . "</td></tr>\n";
