<?php
/**
 * View a problem
 *
 * Part of the DOMjudge Programming Contest Jury System and licenced
 * under the GNU GPL. See README and COPYING for details.
 */

$pagename = basename($_SERVER['PHP_SELF']);

require('init.php');

$id = @$_REQUEST['id'];
$title = 'Problem '.htmlspecialchars(@$id);

if ( ! preg_match('/^' . IDENTIFIER_CHARS . '*$/', $id) ) error("Invalid problem id");

if ( isset($_POST['cmd']) ) {
	$pcmd = $_POST['cmd'];
} elseif ( isset($_GET['cmd'] ) ) {
	$cmd = $_GET['cmd'];
} else {
	$refresh = '15;url='.$pagename.'?id='.urlencode($id);
}

if ( !empty($pcmd) ) {

	if ( empty($id) ) error("Missing problem id");

	if ( isset($pcmd['toggle_submit']) ) {
		$DB->q('UPDATE problem SET allow_submit = %i WHERE probid = %s',
			   $_POST['val']['toggle_submit'], $id);
		auditlog('problem', $id, 'set allow submit', $_POST['val']['toggle_submit']);
	}

	if ( isset($pcmd['toggle_judge']) ) {
		$DB->q('UPDATE problem SET allow_judge = %i WHERE probid = %s',
			   $_POST['val']['toggle_judge'], $id);
		auditlog('problem', $id, 'set allow judge', $_POST['val']['toggle_judge']);
	}
}
if ( isset($_POST['upload']) ) {
	if ( !empty($_FILES['problem_archive']['name']) ) {
		checkFileUpload( $_FILES['problem_archive']['error'] );
		$zip = openZipFile($_FILES['problem_archive']['tmp_name']);
		$id = importZippedProblem($zip, empty($id) ? NULL : $id);
		$zip->close();
		auditlog('problem', $id, 'upload zip', $_FILES['problem_archive']['name']);
		header('Location: '.$pagename.'?id='.urlencode($id));
	} else {
		error("Missing filename for problem upload");
	}
}

// This doesn't return, call before sending headers
if ( isset($cmd) && $cmd == 'viewtext' ) putProblemText($id);

$jscolor=true;

require(LIBWWWDIR . '/header.php');

if ( IS_ADMIN && !empty($cmd) ):

	echo "<h2>" .  htmlspecialchars(ucfirst($cmd)) . " problem</h2>\n\n";

	echo addForm('edit.php', 'post', null, 'multipart/form-data');

	echo "<table>\n";

	if ( $cmd == 'edit' ) {
		echo "<tr><td>Problem ID:</td><td class=\"probid\">";
		$row = $DB->q('TUPLE SELECT p.probid,p.cid,p.name,p.allow_submit,p.allow_judge,
	                                    p.timelimit,p.special_run,p.special_compare,p.color,
	                                    COUNT(testcaseid) AS testcases
		               FROM problem p
		               LEFT JOIN testcase USING (probid)
		               WHERE probid = %s GROUP BY probid', $id);
		echo addHidden('keydata[0][probid]', $row['probid']);
		echo htmlspecialchars($row['probid']);
	} else {
		echo "<tr><td><label for=\"data_0__probid_\">Problem ID:</label></td><td>";
		echo addInput('data[0][probid]', null, 8, 10);
		echo " (alphanumerics only)";
	}
	echo "</td></tr>\n";

?>
<tr><td><label for="data_0__cid_">Contest:</label></td>
<td><?php
$cmap = $DB->q("KEYVALUETABLE SELECT cid,contestname FROM contest ORDER BY cid");
echo addSelect('data[0][cid]', $cmap, @$row['cid'], true);
?>
</td></tr>

<tr><td><label for="data_0__name_">Problem name:</label></td>
<td><?php echo addInput('data[0][name]', @$row['name'], 30, 255)?></td></tr>

<tr><td>Allow submit:</td>
<td><?php echo addRadioButton('data[0][allow_submit]', (!isset($row['allow_submit']) || $row['allow_submit']), 1)?> <label for="data_0__allow_submit_1">yes</label>
<?php echo addRadioButton('data[0][allow_submit]', (isset($row['allow_submit']) && !$row['allow_submit']), 0)?> <label for="data_0__allow_submit_0">no</label></td></tr>

<tr><td>Allow judge:</td>
<td><?php echo addRadioButton('data[0][allow_judge]', (!isset($row['allow_judge']) || $row['allow_judge']), 1)?> <label for="data_0__allow_judge_1">yes</label>
<?php echo addRadioButton('data[0][allow_judge]', (isset($row['allow_judge']) && !$row['allow_judge']), 0)?> <label for="data_0__allow_judge_0">no</label></td></tr>
<?php
    if ( !empty($row['probid']) ) {
		echo '<tr><td>Testcases:</td><td>' .
			$row['testcases'] . ' <a href="testcase.php?probid=' .
			urlencode($row['probid']) . "\">details/edit</a></td></tr>\n";
	}
?>
<tr><td><label for="data_0__timelimit_">Timelimit:</label></td>
<td><?php echo addInput('data[0][timelimit]', @$row['timelimit'], 5, 5)?> sec</td></tr>
<?
	if ( dbconfig_get('separate_start_end',0) ) {
?>
<tr><td><label for="data_0__start_">Start time:</label></td>
<td><?php echo addInput('data[0][start]', @$row['start'], 20, 19)?> (yyyy-mm-dd hh:mm:ss) </td></tr>
<tr><td><label for="data_0__end_">End time:</label></td>
<td><?php echo addInput('data[0][end]', @$row['end'], 20, 19)?> (yyyy-mm-dd hh:mm:ss) </td></tr>
<?
	} // separate_start_end
?>
<tr><td><label for="data_0__color_">Balloon colour:</label></td>
<td><?php echo addInputField('text','data[0][color]', @$row['color'],
	' size="8" maxlength="25" class="color {required:false,adjust:false,hash:true,caps:false}"')?>
<a target="_blank"
href="http://www.w3schools.com/cssref/css_colornames.asp"><img
src="../images/b_help.png" class="smallpicto" alt="?" /></a></td></tr>

<tr><td><label for="data_0__problemtext_">Problem text:</label></td>
<td><?php echo addFileField('data[0][problemtext]', 30)?></td></tr>

<tr><td><label for="data_0__special_run_">Special run script:</label></td>
<td><?php echo addInput('data[0][special_run]', @$row['special_run'], 30, 25)?></td></tr>

<tr><td><label for="data_0__special_compare_">Special compare script:</label></td>
<td><?php echo addInput('data[0][special_compare]', @$row['special_compare'], 30, 25)?></td></tr>
</table>

<?php
echo addHidden('cmd', $cmd) .
	addHidden('table','problem') .
	addHidden('referrer', @$_GET['referrer']) .
	addSubmit('Save') .
	addSubmit('Cancel', 'cancel') .
	addEndForm();


if ( class_exists("ZipArchive") ) {
	echo "<br /><span style=\"font-style:italic;\">or</span><br /><br />\n" .
	addForm('problem.php', 'post', null, 'multipart/form-data') .
	addHidden('id', @$row['probid']) .
	'<label for="problem_archive">Upload problem archive:</label>' .
	addFileField('problem_archive') .
	addSubmit('Upload', 'upload') .
	addEndForm();
}

require(LIBWWWDIR . '/footer.php');
exit;

endif;

$data = $DB->q('TUPLE SELECT p.probid,p.cid,p.name,p.allow_submit,p.allow_judge,
<<<<<<< HEAD
                             p.timelimit,p.start,p.end,p.color,
                             p.special_run,p.special_compare,
                             OCTET_LENGTH(p.problemtext) as textlen,
                             c.contestname, count(rank) AS ntestcases
=======
                             p.timelimit,p.special_run,p.special_compare,p.color,
                             p.problemtext_type,c.contestname, count(rank) AS ntestcases
>>>>>>> face25ff
                FROM problem p
                NATURAL JOIN contest c
                LEFT JOIN testcase USING (probid)
                WHERE probid = %s GROUP BY probid', $id);

if ( ! $data ) error("Missing or invalid problem id");

echo "<h1>Problem ".htmlspecialchars($id)."</h1>\n\n";

echo addForm($pagename, 'post', null, 'multipart/form-data') . "<p>\n" .
	addHidden('id', $id) .
	addHidden('val[toggle_judge]',  !$data['allow_judge']) .
	addHidden('val[toggle_submit]', !$data['allow_submit']).
	"</p>\n";
?>
<table>
<tr><td scope="row">ID:          </td><td class="probid"><?php echo htmlspecialchars($data['probid'])?></td></tr>
<tr><td scope="row">Name:        </td><td><?php echo htmlspecialchars($data['name'])?></td></tr>
<tr><td scope="row">Contest:     </td><td><?php echo htmlspecialchars($data['contestname']) .
									' (c' . htmlspecialchars($data['cid']) .')'?></td></tr>
<tr><td scope="row">Allow submit:</td><td class="nobreak"><?php echo printyn($data['allow_submit']) . ' '.
	addSubmit('toggle', 'cmd[toggle_submit]',
		"return confirm('" . ($data['allow_submit'] ? 'Disallow' : 'Allow') .
		" submissions for this problem?')"); ?>
</td></tr>
<tr><td scope="row">Allow judge: </td><td><?php echo printyn($data['allow_judge']) . ' '.
	addSubmit('toggle', 'cmd[toggle_judge]',
		"return confirm('" . ($data['allow_judge'] ? 'Disallow' : 'Allow') .
		" judging for this problem?')"); ?>
</td></tr>
<tr><td scope="row">Testcases:   </td><td><?php
    if ( $data['ntestcases']==0 ) {
		echo '<em>no testcases</em>';
	} else {
		echo (int)$data['ntestcases'];
	}
	echo ' <a href="testcase.php?probid='.urlencode($data['probid']).'">details/edit</a>';
?></td></tr>
<tr><td scope="row">Timelimit:   </td><td><?php echo (int)$data['timelimit']?> sec</td></tr>
<?php
if ( dbconfig_get('separate_start_end',0) ) {
	if ( !empty($data['start']) ) {
		echo '<tr><td scope="row">Start time:</td><td title="' .
		     htmlspecialchars($data['start']) . '">' .
             printtime($data['start']) . "</td></tr>\n";
	}
	if ( !empty($data['end']) ) {
		echo '<tr><td scope="row">End time:</td><td title="' .
		     htmlspecialchars($data['end']) . '">'  .
             printtime($data['end']) . "</td></tr>\n";
	}
}
if ( !empty($data['color']) ) {
	echo '<tr><td scope="row">Colour:</td><td><img style="background-color: ' .
		htmlspecialchars($data['color']) .
		';" alt="problem colour ' . htmlspecialchars($data['color']) .
		'" src="../images/circle.png" /> ' . htmlspecialchars($data['color']) .
		"</td></tr>\n";
}
if ( !empty($data['problemtext_type']) ) {
	echo '<tr><td scope="row">Problem text:</td><td><a href="problem.php?id=' .
	    urlencode($id) . '&amp;cmd=viewtext"><img src="../images/' .
	    urlencode($data['problemtext_type']) . ".png\" /></a></td></tr>\n";
}
if ( !empty($data['special_run']) ) {
	echo '<tr><td scope="row">Special run script:</td><td class="filename">' .
		htmlspecialchars($data['special_run']) . "</td></tr>\n";
}
if ( !empty($data['special_compare']) ) {
	echo '<tr><td scope="row">Special compare script:</td><td class="filename">' .
		htmlspecialchars($data['special_compare']) . "</td></tr>\n";
}

if ( IS_ADMIN && class_exists("ZipArchive") ) {
	echo '<tr>' .
		'<td scope="row">Problem archive:</td>' .
		'<td>' . addFileField('problem_archive') .
		addSubmit('Upload', 'upload') . '</td>' .
		"</tr>\n";
}

echo "</table>\n" . addEndForm();

echo "<br />\n" . rejudgeForm('problem', $id) . "\n\n";

if ( IS_ADMIN ) {
	echo "<p>" .
		'<a href="export.php?id=' . urlencode($id) .
		'"><img src="../images/b_save.png" /></a> ' .
		editLink('problem',$id) . "\n" .
		delLink('problem','probid', $id) . "</p>\n\n";
}

echo "<h2>Submissions for " . htmlspecialchars($id) . "</h2>\n\n";

$restrictions = array( 'probid' => $id );
putSubmissions($cdata, $restrictions);

require(LIBWWWDIR . '/footer.php');<|MERGE_RESOLUTION|>--- conflicted
+++ resolved
@@ -163,15 +163,9 @@
 endif;
 
 $data = $DB->q('TUPLE SELECT p.probid,p.cid,p.name,p.allow_submit,p.allow_judge,
-<<<<<<< HEAD
                              p.timelimit,p.start,p.end,p.color,
-                             p.special_run,p.special_compare,
-                             OCTET_LENGTH(p.problemtext) as textlen,
+                             p.special_run,p.special_compare,p.problemtext_type,
                              c.contestname, count(rank) AS ntestcases
-=======
-                             p.timelimit,p.special_run,p.special_compare,p.color,
-                             p.problemtext_type,c.contestname, count(rank) AS ntestcases
->>>>>>> face25ff
                 FROM problem p
                 NATURAL JOIN contest c
                 LEFT JOIN testcase USING (probid)
