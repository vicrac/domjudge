--- conflicted
+++ resolved
@@ -210,17 +210,13 @@
 
 <?php
 
-<<<<<<< HEAD
 if ( isset($submdata['externalid']) ) {
 	echo ", External ID: <a href=\"" . EXT_CCS_URL . urlencode($submdata['externalid']) .
 		"\" target=\"extCCS\">" . htmlspecialchars($submdata['externalid']) . "</a>, " .
 		printresult($submdata['externalresult']);
 }
 
-if ( count($jdata) > 1 ) {
-=======
 if ( count($jdata) > 1 || ( count($jdata)==1 && !isset($jid) ) ) {
->>>>>>> 3df32491
 	echo "<p><table class=\"list\">\n" .
 		"<caption>Judgings</caption>\n<thead>\n" .
 		"<tr><td></td><th scope=\"col\">ID</th><th scope=\"col\">start</th>" .
