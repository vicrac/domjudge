<?php
/**
 * View the details of a specific submission
 *
 * Part of the DOMjudge Programming Contest Jury System and licenced
 * under the GNU GPL. See README and COPYING for details.
 */

$pagename = basename($_SERVER['PHP_SELF']);

$id = (int)@$_REQUEST['id'];
if ( !empty($_GET['jid']) ) $jid = (int)$_GET['jid'];

// Also check for $id in claim POST variable as submissions.php cannot
// send the submission ID as a separate variable.
if ( is_array(@$_POST['claim']) ) {
	foreach( $_POST['claim'] as $key => $val ) $id = (int)$key;
}
if ( is_array(@$_POST['unclaim']) ) {
	foreach( $_POST['unclaim'] as $key => $val ) $id = (int)$key;
}

require('init.php');

// If jid is set but not id, try to deduce it from the database.
if ( isset($jid) && ! $id ) {
	$id = $DB->q('MAYBEVALUE SELECT submitid FROM judging
	              WHERE judgingid = %i', $jid);
}

$title = 'Submission s'.@$id;

if ( ! $id ) error("Missing or invalid submission id");

$submdata = $DB->q('MAYBETUPLE SELECT s.teamid, s.probid, s.langid,
                    s.submittime, s.valid, c.cid, c.contestname,
                    t.name AS teamname, l.name AS langname, p.name AS probname,
                    CEILING(time_factor*timelimit) AS maxruntime
                    FROM submission s
                    LEFT JOIN team     t ON (t.login  = s.teamid)
                    LEFT JOIN problem  p ON (p.probid = s.probid)
                    LEFT JOIN language l ON (l.langid = s.langid)
                    LEFT JOIN contest  c ON (c.cid    = s.cid)
                    WHERE submitid = %i', $id);

if ( ! $submdata ) error ("Missing submission data");

$jdata = $DB->q('KEYTABLE SELECT judgingid AS ARRAYKEY, result, valid, starttime,
                 judgehost, verified, jury_member, verify_comment
                 FROM judging
                 WHERE cid = %i AND submitid = %i
                 ORDER BY starttime ASC, judgingid ASC',
                 $cid, $id);

// When there's no judging selected through the request, we select the
// valid one.
if ( !isset($jid) ) {
	$jid = NULL;
	foreach( $jdata as $judgingid => $jud ) {
		if ( $jud['valid'] ) $jid = $judgingid;
	}
}

$jury_member = getJuryMember();

if ( isset($_REQUEST['claim']) || isset($_REQUEST['unclaim']) ) {

	// Send headers before possible warning messages.
	if ( !isset($_REQUEST['unclaim']) ) require_once(LIBWWWDIR . '/header.php');

	if ( !isset($jid) ) {
		warning("Cannot claim this submission: no valid judging found.");
	} else if ( $jdata[$jid]['verified'] ) {
		warning("Cannot claim this submission: judging already verified.");
	} else if ( empty($jury_member) && isset($_REQUEST['claim']) ) {
		warning("Cannot claim this submission: no jury member specified.");
	} else {
		if ( !empty($jdata[$jid]['jury_member']) && isset($_REQUEST['claim']) ) {
			warning("Submission claimed and previous owner " .
			        @$jdata[$jid]['jury_member'] . " replaced.");
		}
		$DB->q('UPDATE judging SET jury_member = ' .
		       (isset($_REQUEST['unclaim']) ? 'NULL %_ ' : '%s ') .
		       'WHERE judgingid = %i', $jury_member, $jid);
		auditlog('judging', $jid, isset($_REQUEST['unclaim']) ? 'unclaimed' : 'claimed');

		if ( isset($_REQUEST['unclaim']) ) header('Location: submissions.php');
	}
}

// Headers might already have been included.
require_once(LIBWWWDIR . '/header.php');

echo "<h1>Submission s".$id;
if ( $submdata['valid'] ) {
	echo "</h1>\n\n";
} else {
	echo " (ignored)</h1>\n\n";
	echo "<p>This submission is not used during the scoreboard
		  calculations.</p>\n\n";
}

?>
<table width="100%">
<tr><td>
<table>
<caption>Submission</caption>
<tr><td scope="row">Contest:</td><td>
	<a href="contest.php?id=<?php echo urlencode($submdata['cid'])?>">
	<?php echo htmlspecialchars($submdata['contestname'])?></a></td></tr>
<tr><td scope="row">Team:</td><td>
	<a href="team.php?id=<?php echo urlencode($submdata['teamid'])?>">
	<span class="teamid"><?php echo htmlspecialchars($submdata['teamid'])?></span>:
	<?php echo htmlspecialchars($submdata['teamname'])?></a></td></tr>
<tr><td scope="row">Problem:</td><td>
	<a href="problem.php?id=<?php echo $submdata['probid']?>">
	<span class="probid"><?php echo htmlspecialchars($submdata['probid'])?></span>:
	<?php echo htmlspecialchars($submdata['probname'])?></a></td></tr>
<tr><td scope="row">Language:</td><td>
	<a href="language.php?id=<?php echo $submdata['langid']?>">
	<?php echo htmlspecialchars($submdata['langname'])?></a></td></tr>
<tr><td scope="row">Submitted:</td><td><?php
	echo printtime($submdata['submittime'], TRUE) .
		' (' . htmlspecialchars($submdata['submittime']) . ')'; ?></td></tr>
<tr><td scope="row">Source:</td><td>
	<a href="show_source.php?id=<?php echo $id?>">view source code</a></td></tr>
<tr><td scope="row">Max runtime:</td><td>
	<?php echo  htmlspecialchars($submdata['maxruntime']) ?> sec</td></tr>
</table>


</td><td>

<?php

if ( count($jdata) > 0 ) {
	echo "<table class=\"list\">\n" .
		"<caption>Judgings</caption>\n<thead>\n" .
		"<tr><td></td><th scope=\"col\">ID</th><th scope=\"col\">start</th>" .
		"<th scope=\"col\">judgehost</th><th scope=\"col\">result</th>" .
		"</tr>\n</thead>\n<tbody>\n";

	// print the judgings
	foreach( $jdata as $judgingid => $jud ) {

		echo '<tr' . ( $jud['valid'] ? '' : ' class="disabled"' ) . '>';
		$link = '<a href="submission.php?id=' . $id . '&amp;jid=' . $judgingid . '">';

		if ( $judgingid == $jid ) {
			echo '<td>' . $link . '&rarr;&nbsp;</a></td>';
		} else {
			echo '<td>' . $link . '&nbsp;</a></td>';
		}

		echo '<td>' . $link . 'j' . $judgingid . '</a></td>' .
			'<td>' . $link . printtime($jud['starttime'], TRUE) . '</a></td>' .
			'<td>' . $link . printhost(@$jud['judgehost']) . '</a></td>' .
			'<td>' . $link . printresult(@$jud['result'], $jud['valid']) . '</a></td>' .
			"</tr>\n";

	}
    echo "</tbody>\n</table>\n\n";

	echo "<br />\n" . rejudgeForm('submission', $id);

} else {
	echo "<em>Not judged yet</em>";
}

if ( IS_ADMIN ) {
	$val = ! $submdata['valid'];
	$unornot = $val ? 'un' : '';
	echo "\n" . addForm('ignore.php') .
		addHidden('id',  $id) .
		addHidden('val', $val) .
			'<input type="submit" value="' . $unornot .
			'IGNORE this submission" onclick="return confirm(\'Really ' . $unornot .
			"ignore submission s$id?');\" /></form>\n";
}

echo "</td></tr>\n</table>\n\n";


// Display the details of the selected judging

if ( isset($jid) )  {

	$jud = $DB->q('TUPLE SELECT * FROM judging WHERE judgingid = %i', $jid);

	// sanity check
	if ($jud['submitid'] != $id) error(
		sprintf("judingid j%d belongs to submitid s%d, not s%d",
			$jid, $jud['submitid'], $id));

	echo "<h2>Judging j" . (int)$jud['judgingid'] .
		($jud['valid'] == 1 ? '' : ' (INVALID)') . "</h2>\n\n";

	if ( !$jud['verified'] ) {
		echo addForm($pagename . '?id=' . urlencode($id) . '&jid=' . urlencode($jid));

		echo "<p>Claimed: " .
		    "<strong>" . printyn(!empty($jud['jury_member'])) . "</strong>";
		if ( empty($jud['jury_member']) ) {
			echo '; ';
		} else {
			echo ', by ' . htmlspecialchars($jud['jury_member']) . '; ' .
			    addSubmit('unclaim', 'unclaim') . ' or ';
		}
		echo addSubmit('claim', 'claim') .
		    addEndForm();
	}

	$judging_ended = !empty($jud['endtime']);

	// display following data only when the judging has been completed
	if ( $judging_ended ) {

		// display verification data: verified, by whom, and comment.
		// only if this is a valid judging, otherwise irrelevant
		if ( $jud['valid'] ) {
			$verification_required = dbconfig_get('verification_required', 0);
			if ( ! ($verification_required && $jud['verified']) ) {

				$val = ! $jud['verified'];

				echo addForm('verify.php') .
				    addHidden('id',  $jud['judgingid']) .
				    addHidden('val', $val) .
				    addHidden('redirect', $_SERVER['HTTP_REFERER']);
			}

			echo "<p>Verified: " .
			    "<strong>" . printyn($jud['verified']) . "</strong>";
			if ( $jud['verified'] && ! empty($jud['jury_member']) ) {
				echo ", by " . htmlspecialchars($jud['jury_member']);
				if ( !empty($jud['verify_comment']) ) {
					echo ' with comment "'.htmlspecialchars($jud['verify_comment']).'"';
				}
			}

			if ( ! ($verification_required && $jud['verified']) ) {
<<<<<<< HEAD
				echo '; ' . addSubmit(($val ? '' : 'un') . 'mark verified', 'verify',
				                      null, !dbconfig_get('disable_verify'));
=======
				echo '; ' . addSubmit(($val ? '' : 'un') . 'mark verified', 'verify');
				if ( $val ) echo ' with comment ' . addInput('comment', '', 25);
>>>>>>> 41435bad
				echo "</p>" . addEndForm();
			} else {
				echo "</p>\n";
			}
		}
	} else { // judging not ended yet
			echo "<p><b>Judging is not finished yet!</b></p>\n";
	}

	// Time (start, end, used)
	echo "<p class=\"judgetime\">Judging started: " . htmlspecialchars($jud['starttime']);

	$unix_start = strtotime($jud['starttime']);
	if ( $judging_ended ) {
		echo ', ended: ' . htmlspecialchars($jud['endtime']) .
			' (judging took '.
				printtimediff($unix_start, strtotime($jud['endtime']) ) . ')';
	} elseif ( $jud['valid'] ) {
		echo ' [still judging - busy ' . printtimediff($unix_start) . ']';
	} else {
		echo ' [aborted]';
	}
	echo "</p>\n\n";

	echo "<h3 id=\"compile\">Compilation output</h3>\n\n";

	if ( strlen(@$jud['output_compile']) > 0 ) {
		echo "<pre class=\"output_text\">".
			htmlspecialchars($jud['output_compile'])."</pre>\n\n";
	} elseif ( $jud['output_compile']===NULL ) {
		echo "<p class=\"nodata\">Compilation not finished yet.</p>\n";
	} else {
		echo "<p class=\"nodata\">There were no compiler errors or warnings.</p>\n";
	}

	// If compilation failed, there's no more info to show, so stop here
	if ( @$jud['result']=='compiler-error' ) {
		require(LIBWWWDIR . '/footer.php');
		exit(0);
	}

	// Display testcase runs
	$runs = $DB->q('SELECT r.*, t.rank, t.description FROM testcase t
	                LEFT JOIN judging_run r ON ( r.testcaseid = t.testcaseid AND
	                                             r.judgingid = %i )
	                WHERE t.probid = %s ORDER BY rank',
	               $jid, $submdata['probid']);
	$runinfo = $runs->gettable();
	$lastsubmitid = $DB->q('MAYBEVALUE SELECT submitid
	                        FROM submission
	                        WHERE teamid = %s AND probid = %s AND submittime < %s
	                        ORDER BY submittime DESC LIMIT 1',
	                       $submdata['teamid'],$submdata['probid'],
	                       $submdata['submittime']);
	$lastjud = NULL;
	if ( $lastsubmitid !== NULL ) {
		$lastjud = $DB->q('MAYBETUPLE SELECT judgingid, result 
		                   FROM judging
		                   WHERE submitid = %s AND valid = 1
		                   ORDER BY judgingid DESC LIMIT 1', $lastsubmitid);
		if ( $lastjud !== NULL ) {
			$lastruns = $DB->q('SELECT r.runtime, r.runresult FROM testcase t
			                    LEFT JOIN judging_run r ON ( r.testcaseid = t.testcaseid AND
			                                                 r.judgingid = %i )
			                    WHERE t.probid = %s ORDER BY rank',
			                   $lastjud['judgingid'], $submdata['probid']);
			$lastruninfo = $lastruns->gettable();
		}
	}

	echo "<h3 id=\"testcases\">Testcase runs " .
	    ( $lastjud === NULL ? '' :
	      "<span style=\"font-size:xx-small;\">" .
	      "<a href=\"javascript:togglelastruns();\">show/hide results of previous</a> " .
	      "<a href=\"submission.php?id=$lastsubmitid\">submission s$lastsubmitid</a></span>" ) .
	    "</h3>\n\n";

	echo "<table class=\"list\">\n<thead>\n" .
		"<tr><th scope=\"col\">#</th><th scope=\"col\">runtime</th>" .
		"<th scope=\"col\">result</th>";
	if ( $lastjud !== NULL ) {
		echo "<th scope=\"col\" name=\"lastruntime\">" .
			"<span class=\"prevsubmit\">s$lastsubmitid runtime</span></th>" .
			"<th scope=\"col\" name=\"lastresult\">" .
			"<span class=\"prevsubmit\">s$lastsubmitid result</span></th>";
	}

	echo "<th scope=\"col\">description</th>" .
	    "</tr>\n</thead>\n<tbody>\n";

	foreach ( $runinfo as $key => $run ) {
		$link = '#run-' . $run['rank'];
		echo "<tr><td><a href=\"$link\">$run[rank]</a></td>".
		    "<td><a href=\"$link\">$run[runtime]</a></td>" .
		    "<td><a href=\"$link\"><span class=\"sol ";
		switch ( $run['runresult'] ) {
		case 'correct':
			echo 'sol_correct'; break;
		case NULL:
			echo 'disabled'; break;
		default:
			echo 'sol_incorrect';
		}
		echo "\">$run[runresult]</span></a></td>";
		if ( $lastjud !== NULL ) {
			$lastrun = $lastruninfo[$key];
			if ( $lastjud['result']=='compiler-error' ) $lastrun['runresult'] = 'compiler-error';
			echo "<td name=\"lastruntime\"><a href=\"$link\">" .
				"<span class=\"prevsubmit\">$lastrun[runtime]</span></a></td>" .
				"<td name=\"lastresult\"><a href=\"$link\">" .
				"<span class=\"sol prevsubmit\">$lastrun[runresult]</span></a></td>";
		}

		echo "<td><a href=\"$link\">" .
		    htmlspecialchars(str_cut($run['description'],20)) . "</a></td>" .
			"</tr>\n";
	}
	echo "</tbody>\n</table>\n\n";

?>
<script type="text/javascript" language="JavaScript">
<!--
togglelastruns();
-->
</script>
<?php

	foreach ( $runinfo as $run ) {

		echo "<h4 id=\"run-$run[rank]\">Run $run[rank]</h4>\n\n";

		if ( $run['runresult']===NULL ) {
			echo "<p class=\"nodata\">Run not finished yet.</p>\n";
			continue;
		}

		echo "<table>\n" .
		    "<tr><td>Description:</td><td>" .
		    htmlspecialchars($run['description']) . "</td></tr>" .
		    "<tr><td>Download: </td><td>" .
		    "<a href=\"testcase.php?probid=" . htmlspecialchars($submdata['probid']) .
		    "&amp;rank=" . $run['rank'] . "&amp;fetch=input\">Input</a> / " .
		    "<a href=\"testcase.php?probid=" . htmlspecialchars($submdata['probid']) .
		    "&amp;rank=" . $run['rank'] . "&amp;fetch=output\">Reference Output</a> / " .
		    "<a href=\"team_output.php?probid=" . htmlspecialchars($submdata['probid']) .
		    "&amp;runid=" . $run['runid'] . "\">Team Output</a>" .
		    "</td></tr>" .
		    "<tr><td>Runtime:</td><td>$run[runtime] sec" .
		    ( $run['runresult']=='timelimit' ? ' (terminated)' : '' ) ."</td></tr>" .
		    "<tr><td>Result: </td><td><span class=\"sol sol_" .
		    ( $run['runresult']=='correct' ? '' : 'in' ) .
		    "correct\">$run[runresult]</span></td></tr>" .
		    "</table>\n\n";

		echo "<h5>Diff output</h5>\n";
		if ( strlen(@$run['output_diff']) > 0 ) {
			echo "<pre class=\"output_text\">";
			echo parseRunDiff($run['output_diff']);
			echo "</pre>\n\n";
		} else {
			echo "<p class=\"nodata\">There was no diff output.</p>\n";
		}

		echo "<h5>Program output</h5>\n";
		if ( strlen(@$run['output_run']) > 0 ) {
			echo "<pre class=\"output_text\">".
			    htmlspecialchars($run['output_run'])."</pre>\n\n";
		} else {
			echo "<p class=\"nodata\">There was no program output.</p>\n";
		}

		echo "<h5>Error output (info/debug/errors)</h5>\n";
		if ( strlen(@$run['output_error']) > 0 ) {
			echo "<pre class=\"output_text\">".
			    htmlspecialchars($run['output_error'])."</pre>\n\n";
		} else {
			echo "<p class=\"nodata\">There was no stderr output.</p>\n";
		}
	}
}

// We're done!

require(LIBWWWDIR . '/footer.php');<|MERGE_RESOLUTION|>--- conflicted
+++ resolved
@@ -239,13 +239,9 @@
 			}
 
 			if ( ! ($verification_required && $jud['verified']) ) {
-<<<<<<< HEAD
 				echo '; ' . addSubmit(($val ? '' : 'un') . 'mark verified', 'verify',
 				                      null, !dbconfig_get('disable_verify'));
-=======
-				echo '; ' . addSubmit(($val ? '' : 'un') . 'mark verified', 'verify');
 				if ( $val ) echo ' with comment ' . addInput('comment', '', 25);
->>>>>>> 41435bad
 				echo "</p>" . addEndForm();
 			} else {
 				echo "</p>\n";
