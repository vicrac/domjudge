<?php
/**
 * View the details of a specific submission
 *
 * Part of the DOMjudge Programming Contest Jury System and licenced
 * under the GNU GPL. See README and COPYING for details.
 */

// Returns a piece of SQL code to return a field, truncated to a fixed
// character length, and with a message if truncation happened.
function truncate_SQL_field($field)
{
	$size = 50000;
	$msg = "\n[output truncated after 50,000 B]\n";
	return "IF( CHAR_LENGTH($field)>$size , CONCAT(LEFT($field,$size),'$msg') , $field)";
}

function display_compile_output($output, $success) {
	$color = "#6666FF";
	$msg = "not finished yet";
	if ( $output !== NULL ) {
		if ($success) {
			$color = '#1daa1d';
			$msg = 'successful';
			if ( !empty($output) ) {
				$msg .= ' (with ' . mb_substr_count($output, "\n") . ' line(s) of output)';
			}
		} else {
			$color = 'red';
			$msg = 'unsuccessful';
		}
	}

	echo '<h3 id="compile">' .
		(empty($output) ? '' : "<a class=\"collapse\" href=\"javascript:collapse('compile')\">") .
		"Compilation <span style=\"color:$color;\">$msg</span>" .
		(empty($output) ? '' : "</a>" ) . "</h3>\n\n";

	if ( !empty($output) ) {
		echo '<pre class="output_text" id="detailcompile">' .
			htmlspecialchars($output)."</pre>\n\n";
	} else {
		echo '<p class="nodata" id="detailcompile">' .
			"There were no compiler errors or warnings.</p>\n";
	}

	// Collapse compile output when compiled succesfully.
	if ( $success ) {
		echo "<script type=\"text/javascript\">
<!--
	collapse('compile');
// -->
</script>\n";
	}
}

function display_runinfo($runinfo, $is_final) {
	$sum_runtime = 0;
	$max_runtime = 0;
	$tclist = "";
	foreach ( $runinfo as $key => $run ) {
		$link = '#run-' . $run['rank'];
		$class = ( $is_final ? "tc_unused" : "tc_pending" );
		$short = "?";
		switch ( $run['runresult'] ) {
		case 'correct':
			$class = "tc_correct";
			$short = "✓";
			break;
		case NULL:
			break;
		default:
			$short = substr($run['runresult'], 0, 1);
			$class = "tc_incorrect";
		}
		$tclist .= "<a title=\"desc: " . htmlspecialchars($run['description']) .
			($run['runresult'] !== NULL ?  ", runtime: " . $run['runtime'] . "s, result: " . $run['runresult'] : '') .
			"\" href=\"$link\"" .
			($run['runresult'] == 'correct' ? ' onclick="display_correctruns(true);" ' : '') .
			"><span class=\"$class tc_box\">" . $short . "</span></a>";

		$sum_runtime += $run['runtime'];
		$max_runtime = max($max_runtime,$run['runtime']);
	}
	return array($tclist, $sum_runtime, $max_runtime);
}

function compute_lcsdiff($line1, $line2) {
	$tokens1 = preg_split('/\s+/', $line1);
	$tokens2 = preg_split('/\s+/', $line2);
	$cutoff = 100; // a) LCS gets inperformant, b) the output is not longer readable

	$n1 = min($cutoff, sizeof($tokens1));
	$n2 = min($cutoff, sizeof($tokens2));

	// compute longest common sequence length
	$dp = array_fill(0, $n1+1, array_fill(0, $n2+1, 0));
	for ($i = 1; $i < $n1 + 1; $i++) {
		for ($j = 1; $j < $n2 + 1; $j++) {
			if ($tokens1[$i-1] == $tokens2[$j-1]) {
				$dp[$i][$j] = $dp[$i-1][$j-1] + 1;
			} else {
				$dp[$i][$j] = max($dp[$i-1][$j], $dp[$i][$j-1]);
			}
		}
	}

	if ($n1 == $n2 && $n1 == $dp[$n1][$n2]) {
		return array(false, htmlspecialchars($line1) . "\n");
	}

	// reconstruct lcs
	$i = $n1;
	$j = $n2;
	$lcs = array();
	while ($i > 0 && $j > 0) {
		if ($tokens1[$i-1] == $tokens2[$j-1]) {
			$lcs[] = $tokens1[$i-1];
			$i--;
			$j--;
		} else if ($dp[$i-1][$j] > $dp[$i][$j-1]) {
			$i--;
		} else {
			$j--;
		}
	}
	$lcs = array_reverse($lcs);

	// reconstruct diff
	$diff = "";
	$l = sizeof($lcs);
	$i = 0;
	$j = 0;
	for ($k = 0; $k < $l ; $k++) {
		while ($i < $n1 && $tokens1[$i] != $lcs[$k]) {
			$diff .= "<del>" . htmlspecialchars($tokens1[$i]) . "</del> ";
			$i++;
		}
		while ($j < $n2 && $tokens2[$j] != $lcs[$k]) {
			$diff .= "<ins>" . htmlspecialchars($tokens2[$j]) . "</ins> ";
			$j++;
		}
		$diff .= $lcs[$k] . " ";
		$i++;
		$j++;
	}
	while ($i < $n1 && ($k >= $l || $tokens1[$i] != $lcs[$k])) {
		$diff .= "<del>" . htmlspecialchars($tokens1[$i]) . "</del> ";
		$i++;
	}
	while ($j < $n2 && ($k >= $l || $tokens2[$j] != $lcs[$k])) {
		$diff .= "<ins>" . htmlspecialchars($tokens2[$j]) . "</ins> ";
		$j++;
	}

	if ($cutoff < sizeof($tokens1) || $cutoff < sizeof($tokens2)) {
		$diff .= "[cut off rest of line...]";
	}
	$diff .= "\n";

	return array(TRUE, $diff);
}

require('init.php');

$id = getRequestID();
if ( !empty($_GET['jid']) ) $jid = (int)$_GET['jid'];
if ( !empty($_GET['rejudgingid']) ) $rejudgingid = (int)$_GET['rejudgingid'];

$ext_id = (int)@$_REQUEST['ext_id'];

// Also check for $id in claim POST variable as submissions.php cannot
// send the submission ID as a separate variable.
if ( is_array(@$_POST['claim']) ) {
	foreach( $_POST['claim'] as $key => $val ) $id = (int)$key;
}
if ( is_array(@$_POST['unclaim']) ) {
	foreach( $_POST['unclaim'] as $key => $val ) $id = (int)$key;
}

if ( isset($jid) && isset($rejudgingid) ) {
	error("You cannot specify jid and rejudgingid at the same time.");
}

// If jid is set but not id, try to deduce it the id from the database.
if ( isset($jid) && ! $id ) {
	$id = $DB->q('MAYBEVALUE SELECT submitid FROM judging
	              WHERE judgingid = %i', $jid);
}

<<<<<<< HEAD
// If external id is set but not id, try to deduce it from the database.
if ( isset($ext_id) && ! $id ) {
	$id = $DB->q('MAYBEVALUE SELECT submitid FROM submission
	              WHERE externalid = %i', $ext_id);
=======
// If jid is not set but rejudgingid, try to deduce the jid from the database.
if ( !isset($jid) && isset($rejudgingid) ) {
	$jid = $DB->q('MAYBEVALUE SELECT judgingid FROM judging
	               WHERE submitid=%i AND rejudgingid = %i', $id, $rejudgingid);
>>>>>>> 976b3aac
}

$title = 'Submission s'.@$id;

if ( ! $id ) error("Missing or invalid submission id");

$submdata = $DB->q('MAYBETUPLE SELECT s.teamid, s.probid, s.langid,
                    s.submittime, s.valid, c.cid, c.shortname AS contestshortname, c.contestname,
                    s.externalid, s.externalresult, t.externalid AS team_externalid,
                    t.name AS teamname, l.name AS langname, cp.shortname, p.name AS probname,
                    CEILING(time_factor*timelimit) AS maxruntime
                    FROM submission s
                    LEFT JOIN team     t ON (t.teamid = s.teamid)
                    LEFT JOIN problem  p ON (p.probid = s.probid)
                    LEFT JOIN language l ON (l.langid = s.langid)
                    LEFT JOIN contest  c ON (c.cid    = s.cid)
                    LEFT JOIN contestproblem cp ON (cp.probid = p.probid AND cp.cid = c.cid)
                    WHERE submitid = %i', $id);

if ( ! $submdata ) error ("Missing submission data");

<<<<<<< HEAD
$jdata = $DB->q('KEYTABLE SELECT judgingid AS ARRAYKEY, result, valid, starttime,
                 judgehost, verified, jury_member, verify_comment, cid
                 FROM judging
=======
$jdata = $DB->q('KEYTABLE SELECT judgingid AS ARRAYKEY, result, j.valid, j.starttime,
                 j.judgehost, j.verified, j.jury_member, j.verify_comment, r.reason, r.rejudgingid
                 FROM judging j
                 LEFT JOIN rejudging r USING (rejudgingid)
>>>>>>> 976b3aac
                 WHERE cid = %i AND submitid = %i
                 ORDER BY starttime ASC, judgingid ASC',
                $submdata['cid'], $id);

// When there's no judging selected through the request, we select the
// valid one.
if ( !isset($jid) ) {
	$jid = NULL;
	foreach( $jdata as $judgingid => $jud ) {
		if ( $jud['valid'] ) $jid = $judgingid;
	}
}

$jury_member = $username;

if ( isset($_REQUEST['claim']) || isset($_REQUEST['unclaim']) ) {

	// Send headers before possible warning messages.
	if ( !isset($_REQUEST['unclaim']) ) require_once(LIBWWWDIR . '/header.php');

	if ( !isset($jid) ) {
		warning("Cannot claim this submission: no valid judging found.");
	} else if ( $jdata[$jid]['verified'] ) {
		warning("Cannot claim this submission: judging already verified.");
	} else if ( empty($jury_member) && isset($_REQUEST['claim']) ) {
		warning("Cannot claim this submission: no jury member specified.");
	} else {
		if ( !empty($jdata[$jid]['jury_member']) && isset($_REQUEST['claim']) && $jury_member !== $jdata[$jid]['jury_member'] ) {
			warning("Submission claimed and previous owner " .
			        @$jdata[$jid]['jury_member'] . " replaced.");
		}
		$DB->q('UPDATE judging SET jury_member = ' .
		       (isset($_REQUEST['unclaim']) ? 'NULL %_ ' : '%s ') .
		       'WHERE judgingid = %i', $jury_member, $jid);
		auditlog('judging', $jid, isset($_REQUEST['unclaim']) ? 'unclaimed' : 'claimed');

		if ( isset($_REQUEST['unclaim']) ) header('Location: submissions.php');
	}
}

// Headers might already have been included.
require_once(LIBWWWDIR . '/header.php');

echo "<br/><h1 style=\"display:inline;\">Submission s" . $id .
	( $submdata['valid'] ? '' : ' (ignored)' ) . "</h1>\n\n";
if ( IS_ADMIN ) {
	$val = ! $submdata['valid'];
	$unornot = $val ? 'un' : '';
	echo "&nbsp;\n" . addForm('ignore.php') .
		addHidden('id',  $id) .
		addHidden('val', $val) .
			'<input type="submit" value="' . $unornot .
			'IGNORE this submission" onclick="return confirm(\'Really ' . $unornot .
			"ignore submission s$id?');\" /></form>\n";
}
if ( ! $submdata['valid'] ) {
	echo "<p>This submission is not used during scoreboard calculations.</p>\n\n";
}

// Condensed submission info on a single line with icons:
?>

<p>
<img title="team" alt="Team:" src="../images/team.png"/> <a href="team.php?id=<?php echo urlencode($submdata['teamid'])?>&amp;cid=<?php echo urlencode($submdata['cid'])?>">
    <?php echo htmlspecialchars($submdata['teamname'] . " (t" . $submdata['teamid'].")")?></a>&nbsp;&nbsp;
<img title="contest" alt="Contest:" src="../images/contest.png"/> <a href="contest.php?id=<?php echo $submdata['cid']?>">
	<span class="contestid"><?php echo htmlspecialchars($submdata['contestshortname'])?></span></a>&nbsp;&nbsp;
<img title="problem" alt="Problem:" src="../images/problem.png"/> <a href="problem.php?id=<?php echo $submdata['probid']?>&amp;cid=<?php echo urlencode($submdata['cid'])?>">
	<span class="probid"><?php echo htmlspecialchars($submdata['shortname'])?></span>:
	<?php echo htmlspecialchars($submdata['probname'])?></a>&nbsp;&nbsp;
<img title="language" alt="Language:" src="../images/lang.png"/> <a href="language.php?id=<?php echo $submdata['langid']?>">
	<?php echo htmlspecialchars($submdata['langname'])?></a>&nbsp;&nbsp;
<img title="submittime" alt="Submittime:" src="../images/submittime.png"/> <?php
	echo printtime($submdata['submittime'], NULL, $submdata['cid']) .
		' (' . printtime($submdata['submittime']) . ')'; ?>&nbsp;&nbsp;
<img title="allowed runtime" alt="Allowed runtime:" src="../images/allowedtime.png"/>
	<?php echo  htmlspecialchars($submdata['maxruntime']) ?>s&nbsp;&nbsp;
<img title="view source code" alt="" src="../images/code.png"/>
<a href="show_source.php?id=<?= $id ?>" style="font-weight:bold;">view source code</a>
<?php

if ( isset($submdata['externalid']) ) {
	echo "&nbsp;&nbsp;External ID: <a href=\"" . EXT_CCS_URL . urlencode($submdata['externalid']) .
		"\" target=\"extCCS\">" . htmlspecialchars($submdata['externalid']) . "</a>, " .
		printresult($submdata['externalresult']);
}

echo "</p>\n";

if ( count($jdata) > 1 || ( count($jdata)==1 && !isset($jid) ) ) {
	echo "<table class=\"list\">\n" .
		"<caption>Judgings</caption>\n<thead>\n" .
		"<tr><td></td><th scope=\"col\">ID</th><th scope=\"col\">start</th>" .
		"<th scope=\"col\">judgehost</th><th scope=\"col\">result</th>" .
		"<th scope=\"col\">rejudging</th>" .
		"</tr>\n</thead>\n<tbody>\n";

	// print the judgings
	foreach( $jdata as $judgingid => $jud ) {

		echo '<tr' . ( $jud['valid'] ? '' : ' class="disabled"' ) . '>';
		$link = '<a href="submission.php?id=' . $id . '&amp;jid=' . $judgingid . '">';

		if ( $judgingid == $jid ) {
			echo '<td>' . $link . '&rarr;&nbsp;</a></td>';
		} else {
			echo '<td>' . $link . '&nbsp;</a></td>';
		}

		$rinfo = isset($jud['rejudgingid']) ? 'r' . $jud['rejudgingid'] . ' (' . $jud['reason'] . ')' : '';

		echo '<td>' . $link . 'j' . $judgingid . '</a></td>' .
			'<td>' . $link . printtime($jud['starttime'], NULL, $jud['cid']) . '</a></td>' .
			'<td>' . $link . printhost(@$jud['judgehost']) . '</a></td>' .
			'<td>' . $link . printresult(@$jud['result'], $jud['valid']) . '</a></td>' .
			'<td>' . $link . htmlspecialchars($rinfo) . '</a></td>' .
			"</tr>\n";

	}
    echo "</tbody>\n</table><br />\n\n";
}

if ( !isset($jid) ) {
	echo "<p><em>Not (re)judged yet</em></p>\n\n";
}


// Display the details of the selected judging

if ( isset($jid) )  {

	$jud = $DB->q('TUPLE SELECT j.*, r.valid AS rvalid
		       FROM judging j
		       LEFT JOIN rejudging r USING (rejudgingid)
		       WHERE judgingid = %i', $jid);

	// sanity check
	if ($jud['submitid'] != $id) error(
		sprintf("judingid j%d belongs to submitid s%d, not s%d",
			$jid, $jud['submitid'], $id));

	// Display testcase runs
	$runs = $DB->q('TABLE SELECT r.runid, r.judgingid,
	                r.testcaseid, r.runresult, r.runtime, ' .
	                truncate_SQL_field('r.output_run')    . ' AS output_run, ' .
	                truncate_SQL_field('r.output_diff')   . ' AS output_diff, ' .
	                truncate_SQL_field('r.output_error')  . ' AS output_error, ' .
	                truncate_SQL_field('r.output_system') . ' AS output_system, ' .
	                truncate_SQL_field('t.output')        . ' AS output_reference,
	                t.rank, t.description, t.image_type, t.image_thumb
	                FROM testcase t
	                LEFT JOIN judging_run r ON ( r.testcaseid = t.testcaseid AND
	                                             r.judgingid = %i )
	                WHERE t.probid = %s ORDER BY rank',
	               $jid, $submdata['probid']);

	// Try to find data of a previous submission/judging of the same team/problem.
	$lastsubmitid = $DB->q('MAYBEVALUE SELECT submitid
	                        FROM submission
	                        WHERE teamid = %i AND probid = %i AND submittime < %s
	                        ORDER BY submittime DESC LIMIT 1',
	                       $submdata['teamid'],$submdata['probid'],
	                       $submdata['submittime']);
	$lastjud = NULL;
	if ( $lastsubmitid !== NULL ) {
		$lastjud = $DB->q('MAYBETUPLE SELECT judgingid, result, verify_comment, endtime
		                   FROM judging
		                   WHERE submitid = %s AND valid = 1
		                   ORDER BY judgingid DESC LIMIT 1', $lastsubmitid);
		if ( $lastjud !== NULL ) {
			$lastruns = $DB->q('TABLE SELECT r.runtime, r.runresult, rank, description
			                    FROM testcase t
			                    LEFT JOIN judging_run r ON ( r.testcaseid = t.testcaseid AND
			                                                 r.judgingid = %i )
			                    WHERE t.probid = %s ORDER BY rank',
			                   $lastjud['judgingid'], $submdata['probid']);
		}
	}

	$judging_ended = !empty($jud['endtime']);
	list($tclist, $sum_runtime, $max_runtime) = display_runinfo($runs, $judging_ended);
	$tclist = "<tr><td>testcase runs:</td><td>" . $tclist . "</td></tr>\n";

	if ( $lastjud !== NULL ) {
		$lastjudging_ended = !empty($lastjud['endtime']);
		list($lasttclist, $sum_lastruntime, $max_lastruntime) = display_runinfo($lastruns, $lastjudging_ended);
		$lasttclist = "<tr class=\"lasttcruns\"><td><a href=\"submission.php?id=$lastsubmitid\">s$lastsubmitid</a> runs:</td><td>" .
				$lasttclist . "</td></tr>\n";
	}

	$state = '';
	if ( isset($jud['rejudgingid']) ) {
		$reason = $DB->q('VALUE SELECT reason FROM rejudging WHERE rejudgingid=%i', $jud['rejudgingid']);
		$state = ' (rejudging <a href="rejudging.php?id=' .
			 urlencode($jud['rejudgingid']) . '">r' .
			 htmlspecialchars($jud['rejudgingid']) .
			 '</a>, reason: ' .
			 htmlspecialchars($reason) . ')';
	} else if ( $jud['valid'] != 1 ) {
		$state = ' (INVALID)';
	}

	echo "<h2 style=\"display:inline;\">Judging j" . (int)$jud['judgingid'] .  $state .
		"</h2>\n\n&nbsp;";
	if ( !$jud['verified'] ) {
		echo addForm($pagename . '?id=' . urlencode($id) . '&amp;jid=' . urlencode($jid));

		if ( !empty($jud['jury_member']) ) {
			echo ' (claimed by ' . htmlspecialchars($jud['jury_member']) . ') ';
		}
		if ( $jury_member == @$jud['jury_member']) {
			echo addSubmit('unclaim', 'unclaim');
		} else {
			echo addSubmit('claim', 'claim');
		}
		echo addEndForm();
	}
	echo rejudgeForm('submission', $id);

	echo ( $lastjud === NULL ? '' :
	      "<span class=\"testcases_prev\">" .
	      "<a href=\"javascript:togglelastruns();\">show/hide</a> results of previous " .
	      "<a href=\"submission.php?id=$lastsubmitid\">submission s$lastsubmitid</a>" .
	          ( empty($lastjud['verify_comment']) ? '' :
		    "<span class=\"prevsubmit\"> (verify comment: '" . $lastjud['verify_comment'] . "')</span>"
                  ) .
	      "</span>" );

	echo '<br/><br/>';


	echo 'Result: ' . printresult($jud['result'], $jud['valid']) . ( $lastjud === NULL ? '' :
		'<span class="lastresult"> (<a href="submission.php?id=' . $lastsubmitid . '">s' . $lastsubmitid. '</a>: '
		. @$lastjud['result'] . ')</span>' ) . ', ' .
		'Judgehost: <a href="judgehost.php?id=' . urlencode($jud['judgehost']) . '">' .
		printhost($jud['judgehost']) . '</a>, ';

	// Time (start, end, used)
	echo "<span class=\"judgetime\">Judging started: " . printtime($jud['starttime'],'%H:%M:%S');

	if ( $judging_ended ) {
		echo ', ended: ' . printtime($jud['endtime'],'%H:%M:%S') .
			' (judging took '.
				printtimediff($jud['starttime'], $jud['endtime']) . ')';
	} elseif ( $jud['valid'] ) {
		echo ' [still judging - busy ' . printtimediff($jud['starttime']) . ']';
	} else {
		echo ' [aborted]';
	}


	echo "</span>\n";

	if ( @$jud['result']!=='compiler-error' ) {
		echo ", max/sum runtime: " . sprintf('%.2f/%.2fs',$max_runtime,$sum_runtime);
		if ( isset($max_lastruntime) ) {
			echo " <span class=\"lastruntime\">(<a href=\"submission.php?id=$lastsubmitid\">s$lastsubmitid</a>: "
				. sprintf('%.2f/%.2fs',$max_lastruntime,$sum_lastruntime) .
				")</span>";
		}

		echo "<table>\n$tclist";
		if ( $lastjud !== NULL ) {
			echo $lasttclist;
		}
		echo "</table>\n";
	}

	// display following data only when the judging has been completed
	if ( $judging_ended ) {

		// display verification data: verified, by whom, and comment.
		// only if this is a valid judging, otherwise irrelevant
		if ( $jud['valid'] || (isset($jud['rejudgingid']) && $jud['rvalid'])) {
			$verification_required = dbconfig_get('verification_required', 0);
			if ( ! ($verification_required && $jud['verified']) ) {

				$val = ! $jud['verified'];

				echo addForm('verify.php') .
				    addHidden('id',  $jud['judgingid']) .
				    addHidden('val', $val) .
				    addHidden('redirect', @$_SERVER['HTTP_REFERER']);
			}

			echo "<p>Verified: " .
			    "<strong>" . printyn($jud['verified']) . "</strong>";
			if ( $jud['verified'] && ! empty($jud['jury_member']) ) {
				echo ", by " . htmlspecialchars($jud['jury_member']);
				if ( !empty($jud['verify_comment']) ) {
					echo ' with comment "'.htmlspecialchars($jud['verify_comment']).'"';
				}
			}

			if ( ! ($verification_required && $jud['verified']) ) {
				echo '; ' . addSubmit(($val ? '' : 'un') . 'mark verified', 'verify');
				if ( $val ) {
					$url = ICAT_URL.'/insert_entry.php';
					echo ' with comment ' . addInput('comment', '', 25) .
					    addInputField('button','post_icat','post to iCAT',
					                  " onclick=\"postVerifyCommentToICAT(".
					                  "'$url','$username','".
					                  $submdata['team_externalid']."','" .
					                  $submdata['probid']."','".
					                  $submdata['externalid']."')\"");
				}
				echo "</p>" . addEndForm();
			} else {
				echo "</p>\n";
			}

			if ( !empty($submdata['externalresult']) && $jud['result'] !== $submdata['externalresult'] ) {
				echo msgbox('results differ', 
					'This submission was judged as '
					. '<a href="' . EXT_CCS_URL
					. urlencode($submdata['externalid']) . '" target="extCCS">'
					. printresult($submdata['externalresult'])
					. '</a>' 
					. ' by the external CCS, but as '
					. printresult($jud['result'])
					. ' by DOMjudge.');
			}
		}
	} else { // judging not ended yet
			echo "<p><b>Judging is not finished yet!</b></p>\n";
	}

?>
<script type="text/javascript">
<!--
togglelastruns();
// -->
</script>
<?php

	display_compile_output(@$jud['output_compile'], @$jud['result']!=='compiler-error');

	// If compilation is not finished yet or failed, there's no more info to show, so stop here
	if ( @$jud['output_compile'] === NULL || @$jud['result']=='compiler-error' ) {
		require(LIBWWWDIR . '/footer.php');
		exit(0);
	}

	foreach ( $runs as $run ) {

		if ( $run['runresult'] == 'correct' ) {
			echo "<div class=\"run_correct\">";
		}
		echo "<h4 id=\"run-$run[rank]\">Run $run[rank]</h4>\n\n";

		if ( $run['runresult']===NULL ) {
			echo "<p class=\"nodata\">" .
				( $jud['result'] === NULL ? 'Run not started/finished yet.' : 'Run not used for final result.' ) .
				"</p>\n";
			continue;
		}

		$timelimit_str = '';
		if ( $run['runresult']=='timelimit' ) {
			if ( preg_match('/timelimit exceeded.*hard (wall|cpu) time/',$run['output_system']) ) {
				$timelimit_str = '<b>(terminated)</b>';
			} else {
				$timelimit_str = '<b>(finished late)</b>';
			}
		}
		echo "<table>\n<tr><td>";
		echo "<table>\n" .
		    "<tr><td>Description:</td><td>" .
		    htmlspecialchars($run['description']) . "</td></tr>" .
		    "<tr><td>Download: </td><td>" .
		    "<a href=\"testcase.php?probid=" . htmlspecialchars($submdata['probid']) .
		    "&amp;rank=" . $run['rank'] . "&amp;fetch=input\">Input</a> / " .
		    "<a href=\"testcase.php?probid=" . htmlspecialchars($submdata['probid']) .
		    "&amp;rank=" . $run['rank'] . "&amp;fetch=output\">Reference Output</a> / " .
		    "<a href=\"team_output.php?runid=" . $run['runid'] . "&amp;cid=" .
		    $submdata['cid'] . "\">Team Output</a></td></tr>" .
		    "<tr><td>Runtime:</td><td>$run[runtime] sec $timelimit_str</td></tr>" .
		    "<tr><td>Result: </td><td><span class=\"sol sol_" .
		    ( $run['runresult']=='correct' ? '' : 'in' ) .
		    "correct\">$run[runresult]</span></td></tr>" .
		    "</table>\n\n";
		echo "</td><td>";
		if ( isset($run['image_thumb']) ) {
			$imgurl = "./testcase.php?probid=" .  urlencode($submdata['probid']) .
			    "&amp;rank=" . $run['rank'] . "&amp;fetch=image";
			echo "<a href=\"$imgurl\">";
			echo '<img src="data:image/' . $run['image_type'] . ';base64,' .
			    base64_encode($run['image_thumb']) . '"/>';
			echo "</a>";
		}
		echo "</td></tr></table>\n\n";

		echo "<h5>Diff output</h5>\n";
		if ( strlen(@$run['output_diff']) > 0 ) {
			echo "<pre class=\"output_text\">";
			echo parseRunDiff($run['output_diff']);
			echo "</pre>\n\n";
		} else {
			echo "<p class=\"nodata\">There was no diff output.</p>\n";
		}

		if ( $run['runresult'] !== 'correct' ) {
			echo "<pre class=\"output_text\">";
			// TODO: can be improved using diffposition.txt
			// FIXME: only show when diffposition.txt is set?
			// FIXME: cut off after XXX lines
			$lines_team = preg_split('/\n/', trim($run['output_run']));
			$lines_ref  = preg_split('/\n/', trim($run['output_reference']));

			$diffs = array();
			$firstErr = sizeof($lines_team) + 1;
			$lastErr  = -1;
			for ($i = 0; $i < min(sizeof($lines_team), sizeof($lines_ref)); $i++) {
				$lcs = compute_lcsdiff($lines_team[$i], $lines_ref[$i]);
				if ( $lcs[0] === TRUE ) {
					$firstErr = min($firstErr, $i);
					$lastErr  = max($lastErr, $i);
				}
				$diffs[] = $lcs[1];
			}
			$contextLines = 5;
			$firstErr -= $contextLines;
			$lastErr  += $contextLines;
			$firstErr = max(0, $firstErr);
			$lastErr  = min(sizeof($diffs)-1, $lastErr);
			echo "<table class=\"lcsdiff\">\n";
			if ($firstErr > 0) {
				echo "<tr><td class=\"linenr\">[...]</td><td/></tr>\n";
			}
			for ($i = $firstErr; $i <= $lastErr; $i++) {
				echo "<tr><td class=\"linenr\">" . ($i + 1) . "</td><td>" . $diffs[$i] . "</td></tr>";
			}
			if ($lastErr < sizeof($diffs) - 1) {
				echo "<tr><td class=\"linenr\">[...]</td><td/></tr>\n";
			}
			echo "</table>";

			echo "</pre>\n\n";
		}

		echo "<h5>Program output</h5>\n";
		if ( strlen(@$run['output_run']) > 0 ) {
			echo "<pre class=\"output_text\">".
			    htmlspecialchars($run['output_run'])."</pre>\n\n";
		} else {
			echo "<p class=\"nodata\">There was no program output.</p>\n";
		}

		echo "<h5>Program error output</h5>\n";
		if ( strlen(@$run['output_error']) > 0 ) {
			echo "<pre class=\"output_text\">".
			    htmlspecialchars($run['output_error'])."</pre>\n\n";
		} else {
			echo "<p class=\"nodata\">There was no stderr output.</p>\n";
		}

		echo "<h5>Judging system output (info/debug/errors)</h5>\n";
		if ( strlen(@$run['output_system']) > 0 ) {
			echo "<pre class=\"output_text\">".
			    htmlspecialchars($run['output_system'])."</pre>\n\n";
		} else {
			echo "<p class=\"nodata\">There was no judging system output.</p>\n";
		}

		if ( $run['runresult'] == 'correct' ) {
			echo "</div>";
		}
	}

?>
	<script type="text/javascript">
		function display_correctruns(show) {
			elements = document.getElementsByClassName('run_correct');
			for (i = 0; i < elements.length; i++) {
				elements[i].style.display = show ? 'block' : 'none';
			}
		}
		display_correctruns(false);
	</script>
<?php


}

// We're done!

require(LIBWWWDIR . '/footer.php');<|MERGE_RESOLUTION|>--- conflicted
+++ resolved
@@ -188,17 +188,16 @@
 	              WHERE judgingid = %i', $jid);
 }
 
-<<<<<<< HEAD
+// If jid is not set but rejudgingid, try to deduce the jid from the database.
+if ( !isset($jid) && isset($rejudgingid) ) {
+	$jid = $DB->q('MAYBEVALUE SELECT judgingid FROM judging
+	               WHERE submitid=%i AND rejudgingid = %i', $id, $rejudgingid);
+}
+
 // If external id is set but not id, try to deduce it from the database.
 if ( isset($ext_id) && ! $id ) {
 	$id = $DB->q('MAYBEVALUE SELECT submitid FROM submission
 	              WHERE externalid = %i', $ext_id);
-=======
-// If jid is not set but rejudgingid, try to deduce the jid from the database.
-if ( !isset($jid) && isset($rejudgingid) ) {
-	$jid = $DB->q('MAYBEVALUE SELECT judgingid FROM judging
-	               WHERE submitid=%i AND rejudgingid = %i', $id, $rejudgingid);
->>>>>>> 976b3aac
 }
 
 $title = 'Submission s'.@$id;
@@ -220,16 +219,10 @@
 
 if ( ! $submdata ) error ("Missing submission data");
 
-<<<<<<< HEAD
-$jdata = $DB->q('KEYTABLE SELECT judgingid AS ARRAYKEY, result, valid, starttime,
-                 judgehost, verified, jury_member, verify_comment, cid
-                 FROM judging
-=======
-$jdata = $DB->q('KEYTABLE SELECT judgingid AS ARRAYKEY, result, j.valid, j.starttime,
+$jdata = $DB->q('KEYTABLE SELECT judgingid AS ARRAYKEY, cid, result, j.valid, j.starttime,
                  j.judgehost, j.verified, j.jury_member, j.verify_comment, r.reason, r.rejudgingid
                  FROM judging j
                  LEFT JOIN rejudging r USING (rejudgingid)
->>>>>>> 976b3aac
                  WHERE cid = %i AND submitid = %i
                  ORDER BY starttime ASC, judgingid ASC',
                 $submdata['cid'], $id);
