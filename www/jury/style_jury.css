.balloons td {
	padding-right: 2ex;
	padding-bottom: 2ex;
	border-bottom: solid 1px silver;
	vertical-align: middle;
}
.frozen { font-style: italic; }

.teamstatus { text-align: center; }
.teamstatus img { vertical-align: middle; }

.filename, .hostname { font-family: monospace; }

.highlight { background-color: yellow !important; }

.highlight.roweven { background-color: yellow !important; }
.highlight.rowodd { background-color: #ffffaa !important; }

.msgbox {
	background-color: #fffff0;
	border: 1px solid #f2e93a;
}

.msgbox legend {
	background-color: #fffff0;
	border-right: 2px solid #f2e93a;
	border-bottom: 2px solid #f2e93a;
}

.size {
	text-align: right;
	font-family: monospace;
}

.md5 { font-family: monospace; }

.testcases tr:hover { background: #ffffff; }
.testcases a { color: blue; }
.testcases td {
	vertical-align: middle;
	padding: 3px;
	padding-left: 5px;
	padding-right: 5px;
}
.testcases_prev { font-size: xx-small; }
tr.summary td { border-top: 1px solid black; }

.testrank {
	line-height: 0.9;
	border-right: 1px solid silver;
}

.testsample {
	text-align: center;
	border-left: 1px solid silver;
	max-width: 200px;
}

.testdesc {
	border-left: 1px solid silver;
	max-width: 400px;
}

.testimage {
	border-left: 1px solid silver;
}
.testimage a {
	display: inline;
}

/* set cell padding to 0 and <a> tag to 3 to make all of cell
   clickable in the jury scoreboard and for all team cells */
.scoreboard_jury td, .scoreboard_jury th { padding: 0px; }

#submission_layout { width: 100%; }

#djlogo {
	position: absolute; right: 1ex;
	width: 93px; height: 196px;
}

img.picto { width: 16px; height: 16px; }
img.smallpicto { width: 11px; height: 11px; }
img.helpicon { cursor: help; }

<<<<<<< HEAD
=======
a.collapse { color: black; text-decoration: none; } */

.sortable th { cursor: s-resize; }
.sortable th.sorttable_sorted { cursor: n-resize; }
.sortable th.sorttable_nosort { cursor: auto; }

>>>>>>> 3cfcdefe
.judgetime { font-size: smaller; font-style: italic; }

.config_input { width: 9em; }

/* configchecker */
.details {
	margin-left: 2em; padding-left: 1ex;
	border-left: dotted 1px gray;
	margin-top: 1ex; margin-bottom: 1ex;}
.O { background-color: #ccfbcc; }
.W { background-color: #f0e68c; }
.E { background-color: #fa9972; }
.resulticon { text-align: center; vertical-align: top; width: 48px; }
.configcheck { width: 95%; }
.configcheck th { text-align: left; padding-top: 1ex; }

/* team connect status/judgehost poll status */
.team-nocon a, .judgehost-nocon a { color: #AAA; }
.team-nosub a, .judgehost-crit  a { color: red; }
.team-nocor a, .judgehost-warn  a { color: yellow; }
.team-ok a,    .judgehost-ok    a { color: green; }

/* diff colors for source contents and filenames */
.diff-add     { color: green; }
.diff-del     { color: red; }
.diff-changed { color: darkorange; }

/* source code highlighting */
.hl-default {
    color: Black;
}
.hl-code {
    color: Gray;
}
.hl-brackets {
    color: Olive;
}
.hl-comment {
    color: Orange;
}
.hl-quotes {
    color: Red;
}
.hl-string {
    color: Red;
}
.hl-identifier {
    color: Blue;
}
.hl-builtin {
    color: Teal;
}
.hl-reserved {
    color: Green;
}
.hl-inlinedoc {
    color: Blue;
}
.hl-var {
    color: Navy;
}
.hl-url {
    color: Blue;
}
.hl-special {
    color: Navy;
}
.hl-number {
    color: Maroon;
}
.hl-inlinetags {
    color: Blue;
}
.hl-main {
    background-color: White;
}
.hl-gutter {
    background-color: #999999;
    color: White
}
.hl-table {
    font-family: courier, monospace;
    font-size: 12px;
    border: solid 1px silver;
}

.lineno { color: gray; }

.col1 { float: left;  width: 30%; }
.col2 { float: right; width: 70%; }
.nomorecol { clear: left; }

.thleft { text-align: left; }
.tdcenter { text-align: center; }
.tdcenter img {  vertical-align: text-top; }
.tdright { text-align: right; }
.teamstat { text-align: right; }<|MERGE_RESOLUTION|>--- conflicted
+++ resolved
@@ -83,15 +83,12 @@
 img.smallpicto { width: 11px; height: 11px; }
 img.helpicon { cursor: help; }
 
-<<<<<<< HEAD
-=======
 a.collapse { color: black; text-decoration: none; } */
 
 .sortable th { cursor: s-resize; }
 .sortable th.sorttable_sorted { cursor: n-resize; }
 .sortable th.sorttable_nosort { cursor: auto; }
 
->>>>>>> 3cfcdefe
 .judgetime { font-size: smaller; font-style: italic; }
 
 .config_input { width: 9em; }
