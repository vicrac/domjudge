--- conflicted
+++ resolved
@@ -26,18 +26,11 @@
 	echo "<table>\n";
 
 	if ( $cmd == 'edit' ) {
-<<<<<<< HEAD
-		echo "<tr><td>Contest ID:</td><td>";
-		$row = $DB->q('TUPLE SELECT * FROM contest WHERE cid = %i',
-			$_GET['id']);
-		echo addHidden('keydata[0][cid]', $row['cid']) .
-=======
 		$row = $DB->q('MAYBETUPLE SELECT * FROM contest WHERE cid = %s', $id);
 		if ( !$row ) error("Missing or invalid contest id");
 
 		echo "<tr><td>Contest ID:</td><td>" .
 			addHidden('keydata[0][cid]', $row['cid']) .
->>>>>>> 286a1a7c
 			'c' . htmlspecialchars($row['cid']) .
 			"</td></tr>\n";
 	}
