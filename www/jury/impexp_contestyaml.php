<?php
/**
 * Import/export configration settings to and from contest.yaml.
 *
 * Part of the DOMjudge Programming Contest Jury System and licenced
 * under the GNU GPL. See README and COPYING for details.
 */

require('init.php');

requireAdmin();

// Calculate the difference between two HH:MM:SS strings and output
// again in that format. Assumes that $time1 >= $time2.
function timestring_diff($time1, $time2)
{
	sscanf($time1, '%2d:%2d:%2d', $h1, $m1, $s1);
	sscanf($time2, '%2d:%2d:%2d', $h2, $m2, $s2);

	$s = 3600 * ($h1 - $h2) + 60 * ($m1 - $m2) + ($s1 - $s2);

	$h = floor($s/(60*60)); $s -= $h * 60*60;
	$m = floor($s/60);      $s -= $m * 60;

	return sprintf('%02d:%02d:%02d', $h, $m, $s);
}

if ( isset($_POST['import']) ) {

	if ( isset($_FILES) && isset($_FILES['import_config']) &&
	     isset($_FILES['import_config']['name']) &&
	     isset($_FILES['import_config']['tmp_name']) ) {

		$file = $_FILES['import_config']['name'];

		$contest_yaml_data = Spyc::YAMLLoad($_FILES['import_config']['tmp_name']);

		if ( empty($contest_yaml_data) ) {
			echo "<p>Error parsing YAML file.</p>\n";
			require(LIBWWWDIR . '/footer.php');
			exit;
		}

		require(LIBWWWDIR . '/checkers.jury.php');

		$invalid_regex = '/[^' . substr(IDENTIFIER_CHARS,1).'/';

		$contest = array();
		$contest['name'] = $contest_yaml_data['name'];
		$contest['shortname'] = preg_replace($invalid_regex, '_',
		                                     $contest_yaml_data['short-name']);
		$contest['starttime_string'] =
			date_format('Y-m-d H-i-s e',
		                date_create_from_format('c', $contest_yaml_data['start-time']));
		$contest['activatetime_string'] = '-1:00';
<<<<<<< HEAD
		// FIXME: we're assuming that a contest doesn't run for more
		// than 4 days here... Support relative time with days?
		$contest['deactivatetime_string'] = '+99:00';
		// chop off final ":00" because our contests do not support
		// that precision in relative notation
		$contest['endtime_string'] = '+' . substr($contest_yaml_data['duration'],0,-3);
		// unfreezetime is not supported by the current standard
		$contest['unfreezetime_string'] = null;
		if ( ! empty($contest_yaml_data['scoreboard-freeze']) ) {
=======
		$contest['endtime_string'] = '+' . $contest_yaml_data['duration'];
		// First try new key then fallback to old 'scoreboard-freeze':
		if ( ! empty($contest_yaml_data['scoreboard-freeze-length']) ) {
			$contest['freezetime_string'] =
			    '+' . $contest_yaml_data['scoreboard-freeze-length'];
		}
		else if ( ! empty($contest_yaml_data['scoreboard-freeze']) ) {
>>>>>>> 8d43d6bc
			$contest['freezetime_string'] =
				'+' . timestring_diff($contest_yaml_data['duration'],
			                          $contest_yaml_data['scoreboard-freeze']);
		}
		// unfreezetime is not supported by the current standard
		$contest['unfreezetime_string'] = null;
		$contest['enabled'] = 1;

		$contest = check_contest($contest);

		$cid = $DB->q("RETURNID INSERT INTO contest SET %S", $contest);

		if ( ! empty($CHECKER_ERRORS) ) {
			echo "<p>Contest data not valid:</p>\n";
			echo "<ul>\n";
			foreach ($CHECKER_ERRORS as $error) {
				echo "<li>" . $error . "</li>\n";
			}
			echo "</ul>\n";
			require(LIBWWWDIR . '/footer.php');
			exit;

		}

		dbconfig_init();

		// TODO: event-feed-port
		if (isset($contest_yaml_data)) {
			$LIBDBCONFIG['penalty_time']['value'] = (int)$contest_yaml_data['penaltytime'];
		}

		$LIBDBCONFIG['clar_answers']['value'] = $contest_yaml_data['default-clars'];
		$categories = array();
		foreach ( $contest_yaml_data['clar-categories'] as $category ) {
			$cat_key = substr(str_replace(array(' ', ',', '.'), '-',
			                  strtolower($category)), 0, 9);
			$categories[$cat_key] = $category;
		}
		$LIBDBCONFIG['clar_categories']['value'] = $categories;

	/* Disable importing language details, as there's very little to actually import:
		$DB->q("DELETE FROM language");
		foreach ($contest_yaml_data['languages'] as $language) {
			$lang = array();
			// TODO better lang-id?
			$lang['langid'] = str_replace(array('+', '#', ' '),
	                                      array('p', 'sharp', '-'),
										  strtolower($language['name']));
			$lang['name'] = $language['name'];
			$lang['allow_submit'] = 1;
			$lang['allow_judge'] = 1;
			$lang['time_factor'] = 1;

			$DB->q("INSERT INTO language SET %S", $lang);
		}
	*/

		foreach ($contest_yaml_data['problems'] as $problem) {
			// TODO better lang-id?

			$probid = $DB->q('RETURNID INSERT INTO problem
			                  SET name = %s, timelimit = %i',
			                 $problem['short-name'], 10);
			// TODO: ask Fredrik about configuration of timelimit

			$DB->q('INSERT INTO contestproblem (cid, probid, shortname, color)
			        VALUES (%i, %i, %s, %s)',
			       $cid, $probid, $problem['letter'], $problem['rgb']);
		}

		dbconfig_store();

		// Redirect to the original page to prevent accidental redo's
		header('Location: impexp_contestyaml.php?import-ok&file='.$file);
		exit;

	} else {

		echo "<p>Error uploading file.</p>\n";
		require(LIBWWWDIR . '/footer.php');
		exit;

	}

} elseif ( isset($_POST['export']) ) {

	// Fetch data from database and store in an associative array
	$cid = @$_POST['contest'];

	$contest_row = $DB->q("MAYBETUPLE SELECT * FROM contest WHERE cid = %i", $cid);

	if ( ! $contest_row ) {
		echo "<p>Contest not found.</p>\n";
		require(LIBWWWDIR . '/footer.php');
		exit;
	}
	$res = $DB->q('KEYTABLE SELECT *, intervalid AS ARRAYKEY
	               FROM removed_interval WHERE cid = %i', $cid);

	$contest_row['removed_intervals'] = $res;

	$contest_data = array();
	$contest_data['name'] = $contest_row['name'];
	$contest_data['short-name'] = $contest_row['name'];
	$contest_data['start-time'] = date('c', $contest_row['starttime']);
	$contest_data['duration'] =
		printtimerel(calcContestTime($contest_row['endtime'], $contest_row['cid']));

	if ( ! is_null($contest_row['freezetime']) ) {
		$contest_data['scoreboard-freeze'] =
			printtimerel(calcContestTime($contest_row['freezetime'], $contest_row['cid']));
	}

	// TODO: event-feed-port
	$contest_data['penaltytime'] = dbconfig_get('penalty_time');
	$contest_data['default-clars'] = dbconfig_get('clar_answers');
	$contest_data['clar-categories'] = array_values(dbconfig_get('clar_categories'));
	$contest_data['languages'] = array();
	$q = $DB->q("SELECT * FROM language");
	while ( $lang = $q->next() ) {

		$language = array();
		$language['name'] = $lang['name'];
		// TODO: compiler, -flags, runner, -flags?
		$contest_data['languages'][] = $language;

	}
	$contest_data['problems'] = array();
	$contests = getCurContests(FALSE);
	if ( !empty($contests) ) {
		$q = $DB->q("SELECT * FROM problem INNER JOIN contestproblem USING (probid) WHERE cid IN (%Ai)",
		            $contests);
		while ( $prob = $q->next() ) {

			$problem = array();
			$problem['letter'] = $prob['probid'];
			$problem['short-name'] = $prob['name'];
			// Our color field can be both a HTML color name and an RGB value,
			// so we output it only in the human-readable field "color" and
			// leave the field "rgb" unset.
			$problem['color'] = $prob['color'];
			$contest_data['problems'][] = $problem;
		}
	}


	$yaml = Spyc::YAMLDump($contest_data);

	echo $yaml;
	header('Content-type: text/x-yaml');
	header('Content-Disposition: attachment; filename="contest.yaml"');
	exit;

}

$title = "Import / export configuration";
require(LIBWWWDIR . '/header.php');

echo "<h1>Import / export configuration</h1>\n\n";

if ( isset($_GET['import-ok']) ) {
	echo msgbox("Import successful!", "The file " . specialchars(@$_GET['file']) .
	            " is successfully imported.");
}

echo "<h2>Import from YAML</h2>\n\n";
echo addForm('impexp_contestyaml.php', 'post', null, 'multipart/form-data');
echo msgbox("Please note!", "Importing a contest.yaml may overwrite some settings " .
            "(e.g. penalty time, clarification categories, clarification answers, etc.)." .
            "This action can not be undone!");
echo addFileField('import_config');
echo addSubmit('Import', 'import') . addEndForm();
echo "<h2>Export to YAML</h2>\n\n";
echo addForm('impexp_contestyaml.php');
echo '<label for="contest">Select contest: </label>';
$contests = $DB->q("KEYVALUETABLE SELECT cid, name FROM contest");
echo addSelect('contest', $contests, null, true);
echo addSubmit('Export', 'export') . addEndForm();


require(LIBWWWDIR . '/footer.php');<|MERGE_RESOLUTION|>--- conflicted
+++ resolved
@@ -53,17 +53,6 @@
 			date_format('Y-m-d H-i-s e',
 		                date_create_from_format('c', $contest_yaml_data['start-time']));
 		$contest['activatetime_string'] = '-1:00';
-<<<<<<< HEAD
-		// FIXME: we're assuming that a contest doesn't run for more
-		// than 4 days here... Support relative time with days?
-		$contest['deactivatetime_string'] = '+99:00';
-		// chop off final ":00" because our contests do not support
-		// that precision in relative notation
-		$contest['endtime_string'] = '+' . substr($contest_yaml_data['duration'],0,-3);
-		// unfreezetime is not supported by the current standard
-		$contest['unfreezetime_string'] = null;
-		if ( ! empty($contest_yaml_data['scoreboard-freeze']) ) {
-=======
 		$contest['endtime_string'] = '+' . $contest_yaml_data['duration'];
 		// First try new key then fallback to old 'scoreboard-freeze':
 		if ( ! empty($contest_yaml_data['scoreboard-freeze-length']) ) {
@@ -71,7 +60,6 @@
 			    '+' . $contest_yaml_data['scoreboard-freeze-length'];
 		}
 		else if ( ! empty($contest_yaml_data['scoreboard-freeze']) ) {
->>>>>>> 8d43d6bc
 			$contest['freezetime_string'] =
 				'+' . timestring_diff($contest_yaml_data['duration'],
 			                          $contest_yaml_data['scoreboard-freeze']);
