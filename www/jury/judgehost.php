--- conflicted
+++ resolved
@@ -99,15 +99,10 @@
 // select only specific fields to avoid retrieving large blobs
 $cids = getCurContests(FALSE);
 if ( !empty($cids) ) {
-<<<<<<< HEAD
-	$res = $DB->q('SELECT judgingid, submitid, cid, starttime, endtime, judgehost,
-	               result, verified, valid FROM judging
-=======
-	$res = $DB->q('SELECT judgingid, submitid, j.starttime, j.endtime, judgehost,
+	$res = $DB->q('SELECT judgingid, submitid, cid, j.starttime, j.endtime, judgehost,
 	               result, verified, j.valid, j.rejudgingid, r.valid AS rejudgevalid
 	               FROM judging j
 	               LEFT JOIN rejudging r USING(rejudgingid)
->>>>>>> 172518ff
 	               WHERE cid IN (%Ai) AND judgehost = %s
 	               ORDER BY j.starttime DESC, judgingid DESC',
 	              $cids, $row['hostname']);
