--- conflicted
+++ resolved
@@ -338,13 +338,13 @@
 	z-index: 2;
 }
 
-<<<<<<< HEAD
 #testmode {
 	text-align: center;
 	font-variant: small-caps;
 	margin-bottom: 1em;
 	color: red;
-=======
+}
+
 input#addfile {
 	margin-top: 1ex;
 }
@@ -412,5 +412,4 @@
 }
 .tabberlive .tabbertab h2 {
 	display:none;
->>>>>>> 6a2a43c7
 }