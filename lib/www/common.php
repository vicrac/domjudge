--- conflicted
+++ resolved
@@ -89,27 +89,6 @@
 
 	$sqlbody =
 		'FROM submission s
-<<<<<<< HEAD
-		 LEFT JOIN team          t  USING (teamid)
-		 LEFT JOIN problem       p  USING (probid)
-		 LEFT JOIN language      l  USING (langid)
-		 LEFT JOIN judging       j  ON (s.submitid = j.submitid AND j.valid=1)
-		 WHERE s.cid = %i ' .
-		(isset($restrictions['teamid'])    ? 'AND s.teamid = %i '    : '%_') .
-		(isset($restrictions['categoryid'])? 'AND t.categoryid = %i ': '%_') .
-		(isset($restrictions['probid'])    ? 'AND s.probid = %i '    : '%_') .
-		(isset($restrictions['langid'])    ? 'AND s.langid = %s '    : '%_') .
-		(isset($restrictions['judgehost']) ? 'AND s.judgehost = %s ' : '%_') ;
-
-	$res = $DB->q('SELECT s.submitid, s.teamid, s.probid, s.langid, s.externalresult,
-					s.submittime, s.judgehost, s.valid, t.name AS teamname,
-					p.shortname, p.name AS probname, l.name AS langname,
-					j.result, j.judgehost, j.verified, j.jury_member, j.seen ' .
-	              $sqlbody .
-	              (isset($restrictions['verified'])  ? 'AND ' . $verifyclause : '') .
-	              (isset($restrictions['judged'])    ? 'AND ' . $judgedclause : '') .
-	              (isset($restrictions['externaldiff'])  ? 'AND ' . $externalclause : '') .
-=======
 		 LEFT JOIN team           t  USING (teamid)
 		 LEFT JOIN problem        p  USING (probid)
 		 LEFT JOIN contestproblem cp USING (probid, cid)
@@ -122,7 +101,7 @@
 	    (isset($restrictions['langid'])    ? 'AND s.langid = %s '    : '%_') .
 	    (isset($restrictions['judgehost']) ? 'AND s.judgehost = %s ' : '%_') ;
 
-	$res = $DB->q('SELECT s.submitid, s.teamid, s.probid, s.langid, s.cid,
+	$res = $DB->q('SELECT s.submitid, s.teamid, s.probid, s.langid, s.externalresult, s.cid,
 	              s.submittime, s.judgehost, s.valid, t.name AS teamname,
 		      cp.shortname, p.name AS probname, l.name AS langname,
 	              j.result, j.judgehost, j.verified, j.jury_member, j.seen ' .
@@ -131,7 +110,6 @@
 	              'AND ' . $verifyclause : '') .
 	              (isset($restrictions['judged']) ?
 	              'AND ' . $judgedclause : '') .
->>>>>>> ed5b62a9
 	              'ORDER BY s.submittime DESC, s.submitid DESC ' .
 	              ($limit > 0 ? 'LIMIT 0, %i' : '%_'), $cids,
 	              @$restrictions['teamid'], @$restrictions['categoryid'],
@@ -202,14 +180,10 @@
 		if ( IS_JURY ) {
 			echo "<td><a$link>s$sid</a></td>";
 		}
-<<<<<<< HEAD
-		echo "<td><a$link>" . printtime($row['submittime'], NULL, TRUE) . "</a></td>";
-=======
 		if ( IS_JURY && count($cids) > 1 ) {
 			echo "<td><a$link>c${row['cid']}</a></td>";
 		}
-		echo "<td><a$link>" . printtime($row['submittime']) . "</a></td>";
->>>>>>> ed5b62a9
+		echo "<td><a$link>" . printtime($row['submittime'], NULL, TRUE) . "</a></td>";
 		if ( IS_JURY ) {
 			echo '<td title="t' .
 				htmlspecialchars($row['teamid']) . '">' .
