--- conflicted
+++ resolved
@@ -101,16 +101,12 @@
 	    (isset($restrictions['langid'])    ? 'AND s.langid = %s '    : '%_') .
 	    (isset($restrictions['judgehost']) ? 'AND s.judgehost = %s ' : '%_') ;
 
-<<<<<<< HEAD
-	$res = $DB->q('SELECT s.submitid, s.teamid, s.probid, s.langid, s.externalresult, s.cid,
-=======
 	// No contests; automatically nothing found and the query can not be run...
 	if ( empty($cids) ) {
 		echo "<p class=\"nodata\">No submissions</p>\n\n";
 		return;
 	}
-	$res = $DB->q('SELECT s.submitid, s.teamid, s.probid, s.langid, s.cid,
->>>>>>> 7666c185
+	$res = $DB->q('SELECT s.submitid, s.teamid, s.probid, s.langid, s.externalresult, s.cid,
 	               s.submittime, s.judgehost, s.valid, t.name AS teamname,
 	               cp.shortname, p.name AS probname, l.name AS langname,
 	               j.result, j.judgehost, j.verified, j.jury_member, j.seen ' .
