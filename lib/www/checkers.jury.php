--- conflicted
+++ resolved
@@ -54,7 +54,7 @@
 	if ( ! preg_match ( ID_REGEX, $id ) ) {
 		ch_error("Problem ID may only contain characters " . IDENTIFIER_CHARS . ".");
 	}
-<<<<<<< HEAD
+
 	if ( dbconfig_get('separate_start_end',0) ) {
 		global $DB;
 		$contest =  $DB->q("TUPLE SELECT * FROM contest WHERE cid = %s", $data['cid']);
@@ -76,7 +76,6 @@
 			ch_error("Deadline should be after the start time of problem");
 		}
 	}
-=======
 
 	if ( !empty($_FILES['data']['name'][0]['problemtext']) ) {
 		$origname = $_FILES['data']['name'][0]['problemtext'];
@@ -113,7 +112,6 @@
 		ch_error("Problem statement has unknown file type.");
 	}
 
->>>>>>> face25ff
 	return $data;
 }
 
