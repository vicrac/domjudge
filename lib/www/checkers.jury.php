--- conflicted
+++ resolved
@@ -164,9 +164,6 @@
 	return $data;
 }
 
-<<<<<<< HEAD
-function check_relative_time($time, $starttime, $field, $removed_intervals = null)
-=======
 function check_executable($data, $keydata = null)
 {
 	$id = (isset($data['execid']) ? $data['execid'] : $keydata['execid']);
@@ -180,8 +177,7 @@
 	return $data;
 }
 
-function check_relative_time($time, $starttime, $field)
->>>>>>> 641f3c72
+function check_relative_time($time, $starttime, $field, $removed_intervals = null)
 {
 	// FIXME: need to incorporate removed intervals
 	if ( empty($time) ) return null;
