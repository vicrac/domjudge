--- conflicted
+++ resolved
@@ -98,11 +98,7 @@
 			}
 			$ret = strftime(MYSQL_DATETIME_FORMAT, strtotime($starttime) + $seconds);
 		} else {
-<<<<<<< HEAD
-			ch_error($field . " is not correct formatted, expecting: +/-hh:mm(:ss)");
-=======
-			ch_error($field . " is not correctly formatted, expecting: +/-hh:mm");
->>>>>>> badda6f6
+			ch_error($field . " is not correctly formatted, expecting: +/-hh:mm(:ss)");
 			$ret = null;
 		}
 	} else {
