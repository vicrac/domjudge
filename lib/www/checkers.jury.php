--- conflicted
+++ resolved
@@ -192,14 +192,10 @@
 $human_abs_datetime = "YYYY-MM-DD HH:MM:SS[.uuuuuu] timezone";
 $human_rel_datetime = "&pm;[HHH]H:MM[:SS[.uuuuuu]]";
 
-<<<<<<< HEAD
-function check_relative_time($time, $starttime, $field, $removed_intervals = null)
-=======
 // Returns an absolute Unix Epoch timestamp from a formatted absolute
 // or relative (to $basetime timestamp, if set) time. $field is a
 // descriptive name of the current time for error messages.
-function check_relative_time($time, $basetime, $field)
->>>>>>> a8f85586
+function check_relative_time($time, $basetime, $field, $removed_intervals = null)
 {
 	// FIXME: need to incorporate removed intervals
 
@@ -232,9 +228,8 @@
 			if ($neg) {
 				$seconds *= -1;
 			}
-<<<<<<< HEAD
 			// calculate the absolute time, adjusting for removed intervals
-			$abstime = $starttime + $seconds;
+			$abstime = $basetime + $seconds;
 			if ( is_array($removed_intervals) ) {
 				foreach ( $removed_intervals as $intv ) {
 					if ( difftime($intv['starttime'],$abstime)<=0 ) {
@@ -243,9 +238,6 @@
 				}
 			}
 			$ret = $abstime;
-=======
-			$ret = $basetime + $seconds;
->>>>>>> a8f85586
 		} else {
 			ch_error($field . " is not correctly formatted, expecting: $human_rel_datetime");
 			return null;
@@ -332,12 +324,9 @@
 		// *_string variables, since these may be relative times
 		// that need to be kept as is.
 		$data[$f] = $data[$f.'_string'];
-<<<<<<< HEAD
-		$data[$f] = check_relative_time($data[$f], $data['starttime'], $f, $removed_intervals);
-=======
 		$data[$f] = check_relative_time($data[$f],
-		                                ($f=='starttime' ? null : $data['starttime']), $f);
->>>>>>> a8f85586
+		                                ($f=='starttime' ? null : $data['starttime']),
+		                                $f, $removed_intervals);
 	}
 
 	// are required times specified?
