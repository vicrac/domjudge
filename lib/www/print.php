<?php

/**
 * Functions for formatting certain output to the user.
 * All output is HTML-safe, so input should not be escaped.
 *
 * Part of the DOMjudge Programming Contest Jury System and licenced
 * under the GNU GPL. See README and COPYING for details.
 */

/**
 * prints result with correct style, '' -> judging
 */
function printresult($result, $valid = TRUE) {

	$start = '<span class="sol ';
	$end   = '</span>';

	switch( $result ) {
		case 'too-late':
			$style = 'sol_queued';
			break;
		case '':
			$result = 'judging';
		case 'judging':
		case 'queued':
			if ( ! IS_JURY ) $result = 'pending';
			$style = 'sol_queued';
			break;
		case 'correct':
			$style = 'sol_correct';
			break;
		default:
			$style = 'sol_incorrect';
	}

	return $start . ($valid ? $style : 'disabled') . '">' . $result . $end;

}

/**
 * print a yes/no field, input: something that evaluates to a boolean
 */
function printyn ($val) {
	return ($val ? 'yes':'no');
}

/**
 * Print a time in default configured time_format, or formatted as
 * specified. The format is according to strftime().
 * FIXME: reintroduce contest relative time: show time from start of
 * contest, after removing ignored intervals.
 */
function printtime($datetime, $format = NULL, $contesttime = FALSE) {
	if ( empty($datetime) ) return '';
	if ( is_null($format) ) $format = dbconfig_get('time_format', '%H:%M');
	if ( $contesttime ) {
		$reltime = (int)floor(calcContestTime($datetime));
		$sign = ( $reltime<0 ? -1 : 1 );
		$reltime *= $sign;
		$s = $reltime%60; $reltime = ($reltime - $s)/60;
		$m = $reltime%60; $reltime = ($reltime - $m)/60;
		$h = $reltime;
		// The last minute before contest start should show as "-00:01"
		if ( $sign<0 ) {
			return sprintf("-%d:%02d", $h, $m+1);
		} else {
			return sprintf("%d:%02d", $h, $m);
		}
	} else {
		return htmlspecialchars(strftime($format,floor($datetime)));
	}
}

/**
 * Formats a given hostname. If $full = true, then
 * the full hostname will be printed, else only
 * the local part (for keeping tables readable)
 */
function printhost($hostname, $full = FALSE) {
	// Shorten the hostname to first label, but not if it's an IP address.
	if( ! $full  && !preg_match('/^\d{1,3}(\.\d{1,3}){3}$/', $hostname) ) {
		$expl = explode('.', $hostname);
		$hostname = array_shift($expl);
	}

	return "<span class=\"hostname\">".htmlspecialchars($hostname)."</span>";
}

/**
 * Print the time something took from start to end (which defaults to now).
 */
function printtimediff($start, $end = NULL)
{
	if ( is_null($end) ) $end = microtime(TRUE);
	$ret = '';
	$diff = floor($end - $start);

	if ( $diff > 24*60*60 ) {
		$d = floor($diff/(24*60*60));
		$ret .= $d . "d ";
		$diff -= $d * 24*60*60;
	}
	if ( $diff > 60*60 ) {
		$h = floor($diff/(60*60));
		$ret .= $h . ":";
		$diff -= $h * 60*60;
	}
	$m = floor($diff/60);
	$ret .= sprintf('%02d:', $m);
	$diff -= $m * 60;
	$ret .= sprintf('%02d', $diff);

	return $ret;
}

/**
<<<<<<< HEAD
 * print the relative time in h:mm:ss format
 */
function printtimerel($rel_time) {

	$h = floor($rel_time/3600);
	$rel_time %= 3600;

	$m = floor($rel_time/60);
	if ($m < 10) {
		$m = '0' . $m;
	}
	$rel_time %= 60;
	
	$s = $rel_time;
	if ($s < 10) {
		$s = '0' . $s;
	}

	return $h . ':' . $m . ':' . $s;
=======
 * Print (file) size in human readable format by using B,KB,MB,GB suffixes.
 * Input is a integer (the size in bytes), output a string with suffix.
 */
function printsize($size, $decimals = 1)
{
	$factor = 1024;
	$units = array('B', 'KB', 'MB', 'GB');
	$display = (int)$size;

	for ($i = 0; $i < count($units) && $display > $factor; $i++) {
		$display /= $factor;
	}

	if ( $i==0 ) $decimals = 0;
	return sprintf("%.${decimals}lf&nbsp;%s", $display, $units[$i]);
>>>>>>> 2d2472ce
}

/**
 * Cut a string at $size chars and append ..., only if neccessary.
 */
function str_cut ($str, $size) {
	// is the string already short enough?
	// we count '…' for 1 extra chars.
	if( mb_strlen($str) <= $size+1 ) {
		return $str;
	}

	return mb_substr($str, 0, $size) . '…';
}

/**
 * Output an html "message box"
 *
 */
function msgbox($caption, $message) {
	return "<fieldset class=\"msgbox\"><legend>" .
		"<img src=\"../images/huh.png\" class=\"picto\" alt=\"?\" /> " .
		$caption . "</legend>\n" .
		$message .
		"</fieldset>\n\n";
}<|MERGE_RESOLUTION|>--- conflicted
+++ resolved
@@ -115,7 +115,6 @@
 }
 
 /**
-<<<<<<< HEAD
  * print the relative time in h:mm:ss format
  */
 function printtimerel($rel_time) {
@@ -135,7 +134,9 @@
 	}
 
 	return $h . ':' . $m . ':' . $s;
-=======
+}
+
+/**
  * Print (file) size in human readable format by using B,KB,MB,GB suffixes.
  * Input is a integer (the size in bytes), output a string with suffix.
  */
@@ -151,7 +152,6 @@
 
 	if ( $i==0 ) $decimals = 0;
 	return sprintf("%.${decimals}lf&nbsp;%s", $display, $units[$i]);
->>>>>>> 2d2472ce
 }
 
 /**
