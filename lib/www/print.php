--- conflicted
+++ resolved
@@ -53,7 +53,6 @@
 function printtime($datetime, $format = NULL, $cid = NULL) {
 	if ( empty($datetime) ) return '';
 	if ( is_null($format) ) $format = dbconfig_get('time_format', '%H:%M');
-<<<<<<< HEAD
 	if ( isset($cid) ) {
 	        $reltime = (int)floor(calcContestTime($datetime,$cid));
 		$sign = ( $reltime<0 ? -1 : 1 );
@@ -72,11 +71,8 @@
 			return sprintf("%d:%02d", $h, $m);
 		}
 	} else {
-		return htmlspecialchars(strftime($format,floor($datetime)));
+		return specialchars(strftime($format,floor($datetime)));
 	}
-=======
-	return specialchars(strftime($format,floor($datetime)));
->>>>>>> 852110d3
 }
 
 /**
