--- conflicted
+++ resolved
@@ -256,12 +256,7 @@
 		if ( !isset($SUMMARY['problems'][$prob]) ) {
 			$SUMMARY['problems'][$prob]['num_submissions'] = 0;
 			$SUMMARY['problems'][$prob]['num_pending'] = 0;
-<<<<<<< HEAD
-			$SUMMARY['problems'][$prob]['num_points'] = 0;
-			$SUMMARY['problems'][$prob]['best_time'] = NULL;
-=======
 			$SUMMARY['problems'][$prob]['num_correct'] = 0;
->>>>>>> 00381645
 			$SUMMARY['problems'][$prob]['best_time_sort'] = array();
 		}
 	}
