<?php

/**
 * Functions for calculating the scoreboard.
 *
 * Part of the DOMjudge Programming Contest Jury System and licenced
 * under the GNU GPL. See README and COPYING for details.
 */


/**
 * The calcScoreRow is in lib/lib.misc.php because it's used by other
 * parts of the system aswell.
 */
require_once(LIBDIR . '/lib.misc.php');

/**
 * Generate scoreboard data based on the cached data in table
 * 'scorecache_{public,jury}'. If the function is called while
 * $jury set to true, the scoreboard will always be
 * current, regardless of the freezetime setting in the contesttable.
 *
 * The $filter argument may contain subarrays 'affilid', 'country',
 * 'categoryid' of values to filter on these.
 *
 * This function returns an array (scores, summary, matrix)
 * containing the following:
 *
 * scores[teamid](num_correct, total_time, solve_times[], rank,
 *               teamname, categoryid, sortorder, country, affilid)
 *
 * matrix[teamid][probid](is_correct, num_submissions, num_pending, time, penalty)
 *
 * summary(num_correct, total_time, affils[affilid], countries[country], problems[probid]
 *    probid(num_submissions, num_pending, num_correct, best_time_sort[sortorder] )
 */
function genScoreBoard($cdata, $jury = FALSE, $filter = NULL) {

	global $DB;

	$cid = $cdata['cid'];

	// Show final scores if contest is over and unfreezetime has been
	// reached, or if contest is over and no freezetime had been set.
	// We can compare $now and the dbfields stringwise.
	$now = now();
	$showfinal  = ( !isset($cdata['freezetime']) &&
		difftime($cdata['endtime'],$now) <= 0 ) ||
		( isset($cdata['unfreezetime']) &&
		difftime($cdata['unfreezetime'], $now) <= 0 );
	// contest is active but has not yet started
	$cstarted = difftime($cdata['starttime'],$now) <= 0;

	// Don't leak information before start of contest
	if ( ! $cstarted && ! $jury ) return;

	// get the teams, problems and categories
	$teams = getTeams($filter, $jury, $cdata);
	$probs = getProblems($cdata);
	$categs = getCategories($jury);

	// initialize the arrays we'll build from the data
	$MATRIX = array();
	$SUMMARY = initSummary($probs);
	$SCORES = initScores($teams);

	// scorecache_jury is always up to date, scorecache_public might be frozen.
	if ( $jury || $showfinal ) {
		$cachetable = 'scorecache_jury';
	} else {
		$cachetable = 'scorecache_public';
	}

	// Get all stuff from the cached table, but don't bother with outdated
	// info from previous contests.
	$scoredata = $DB->q("SELECT * FROM $cachetable WHERE cid = %i", $cid);

	// loop all info the scoreboard cache and put it in our own datastructure
	while ( $srow = $scoredata->next() ) {

		// skip this row if the team or problem is not known by us
		if ( ! array_key_exists ( $srow['teamid'], $teams ) ||
		     ! array_key_exists ( $srow['probid'], $probs ) ) continue;

		$penalty = calcPenaltyTime( $srow['is_correct'], $srow['submissions'] );

		// fill our matrix with the scores from the database
		$MATRIX[$srow['teamid']][$srow['probid']] = array (
			'is_correct'      => (bool) $srow['is_correct'],
			'num_submissions' => $srow['submissions'],
			'num_pending'     => $srow['pending'],
			'time'            => $srow['totaltime'],
			'penalty'         => $penalty );

		// calculate totals for this team
		if ( $srow['is_correct'] ) {
			$SCORES[$srow['teamid']]['num_correct']++;
			$SCORES[$srow['teamid']]['solve_times'][] = $srow['totaltime'];
			$SCORES[$srow['teamid']]['total_time'] += $srow['totaltime'] + $penalty;
		}
	}

	// sort the array using our custom comparison function
	uasort($SCORES, 'cmp');

	// loop over all teams to calculate ranks and totals
	$prevsortorder = -1;
	foreach( $SCORES as $team => $totals ) {

		// rank, team name, total correct, total time
		if ( $totals['sortorder'] != $prevsortorder ) {
			$prevsortorder = $totals['sortorder'];
			$rank = 0; // reset team position on switch to different category
			$prevteam = null;
		}
		$rank++;
		// Use previous' team rank when scores are equal
		if ( isset($prevteam) && cmpscore($SCORES[$prevteam], $totals)==0 ) {
			$SCORES[$team]['rank'] = $SCORES[$prevteam]['rank'];
		} else {
			$SCORES[$team]['rank'] = $rank;
		}
		$prevteam = $team;

		// keep summary statistics for the bottom row of our table
		$SUMMARY['num_correct'] += $totals['num_correct'];
		if ( ! empty($teams[$team]['affilid']) ) @$SUMMARY['affils'][$totals['affilid']]++;
		if ( ! empty($teams[$team]['country']) ) @$SUMMARY['countries'][$totals['country']]++;

		// for each problem
		foreach ( array_keys($probs) as $prob ) {

			// provide default scores when nothing submitted for this team,problem yet
			if ( ! isset ( $MATRIX[$team][$prob] ) ) {
				$MATRIX[$team][$prob] = array('num_submissions' => 0, 'num_pending' => 0,
				                              'is_correct' => 0, 'time' => 0, 'penalty' => 0);
			}
			$pdata = $MATRIX[$team][$prob];
			$psum = &$SUMMARY['problems'][$prob];

			// update summary data for the bottom row
			@$psum['num_submissions'] += $pdata['num_submissions'];
			@$psum['num_pending'] += $pdata['num_pending'];
			@$psum['num_correct'] += ($pdata['is_correct'] ? 1 : 0);

			if ( $pdata['is_correct'] ) {
				// store per sortorder the first solve time
				if ( !isset($psum['best_time_sort'][$totals['sortorder']]) ||
				     $pdata['time']<$psum['best_time_sort'][$totals['sortorder']] ) {
					@$psum['best_time_sort'][$totals['sortorder']] = $pdata['time'];
				}
			}
		}
	}

	return array( 'matrix'     => $MATRIX,
	              'scores'     => $SCORES,
	              'summary'    => $SUMMARY,
	              'teams'      => $teams,
	              'problems'   => $probs,
	              'categories' => $categs );
}

/**
 * Helper function for genScoreBoard.
 *
 * Return the problems for a given contest.
 */
function getProblems($cdata) {
	global $DB;

	return $DB->q('KEYTABLE SELECT probid AS ARRAYKEY, probid, shortname,
	               name, color, LENGTH(problemtext) AS hastext
	               FROM problem
	               INNER JOIN contestproblem USING (probid)
	               WHERE cid = %i AND allow_submit = 1
	               ORDER BY shortname', $cdata['cid']);
}

/**
 * Helper function for genScoreBoard.
 *
 * Return all teams of current contest, possibly filtered.
 */
function getTeams($filter, $jury, $cdata) {
	global $DB;

<<<<<<< HEAD
	return $DB->q('KEYTABLE SELECT team.teamid AS ARRAYKEY, team.teamid, team.externalid,
	               team.name, team.categoryid, team.affilid, sortorder,
	               country, color, penalty, team_affiliation.name AS affilname
=======
	return $DB->q('KEYTABLE SELECT team.teamid AS ARRAYKEY, team.teamid, externalid,
	               team.name, team.categoryid, team.affilid, penalty, sortorder,
	               country, color, team_affiliation.name AS affilname
>>>>>>> a40c6c7d
	               FROM team
	               INNER JOIN contest ON (contest.cid = %i)
	               LEFT JOIN contestteam ct USING (teamid, cid)
	               LEFT JOIN team_category USING (categoryid)
	               LEFT JOIN team_affiliation USING (affilid)
	               WHERE team.enabled = 1 AND (ct.teamid IS NOT NULL OR contest.public = 1)' .
	              ( $jury ? '' : ' AND visible = 1' ) .
	              (isset($filter['affilid']) ? ' AND team.affilid IN (%As) ' : ' %_') .
	              (isset($filter['country']) ? ' AND country IN (%As) ' : ' %_') .
	              (isset($filter['categoryid']) ? ' AND team.categoryid IN (%As) ' : ' %_') .
	              (isset($filter['teams']) ? ' AND team.teamid IN (%Ai) ' : ' %_'),
	              $cdata['cid'], @$filter['affilid'], @$filter['country'],
	              @$filter['categoryid'], @$filter['teams']);
}

/**
 * Helper function for genScoreBoard.
 *
 * Get all team categories.
 */
function getCategories($jury) {
	global $DB;

	return $DB->q('KEYTABLE SELECT categoryid AS ARRAYKEY,
	               categoryid, name, color FROM team_category ' .
	              ($jury ? '' : 'WHERE visible = 1 ' ) .
	              'ORDER BY sortorder,name,categoryid');
}

/**
 * Helper function for genScoreBoard.
 *
 * Initialize SCORES table contains the totals for each team which is
 * used for determining the ranking.
 */
function initScores($teams) {
	$SCORES = array();
	foreach ($teams as $teamid => $team ) {
		$SCORES[$teamid]['num_correct'] = 0;
		$SCORES[$teamid]['total_time']  = $team['penalty'];
		$SCORES[$teamid]['solve_times'] = array();
		$SCORES[$teamid]['rank']        = 0;
		$SCORES[$teamid]['teamname']    = $team['name'];
		$SCORES[$teamid]['categoryid']  = $team['categoryid'];
		$SCORES[$teamid]['sortorder']   = $team['sortorder'];
		$SCORES[$teamid]['affilid']     = $team['affilid'];
		$SCORES[$teamid]['country']     = $team['country'];
	}
	return $SCORES;
}

/**
 * Helper function for genScoreBoard.
 *
 * Initialize SUMMARY table.
 */
function initSummary($probs) {
	$SUMMARY = array('num_correct' => 0,
	                 'affils'      => array(),
	                 'countries'   => array(),
	                 'problems'    => array());

	// initialize all problems with data
	foreach( array_keys($probs) as $prob ) {
		if ( !isset($SUMMARY['problems'][$prob]) ) {
			$SUMMARY['problems'][$prob]['num_submissions'] = 0;
			$SUMMARY['problems'][$prob]['num_pending'] = 0;
			$SUMMARY['problems'][$prob]['num_correct'] = 0;
			$SUMMARY['problems'][$prob]['best_time'] = NULL;
			$SUMMARY['problems'][$prob]['best_time_sort'] = array();
		}
	}
	return $SUMMARY;
}

/**
 * Output the general scoreboard based on the cached data in table
 * 'scorecache_{team,jury}'. $myteamid can be passed to highlight a
 * specific row.
 * If this function is called while IS_JURY is defined, the scoreboard
 * will always be current, regardless of the freezetime setting in the
 * contesttable.
 * $static generates output suitable for standalone static html pages,
 * that is without references/links to other parts of the DOMjudge
 * interface.
 * $limitteams is an array of teamid's whose rows will be the only
 * ones displayed. The function still needs the complete scoreboard
 * data or it will not know the rank.
 * if $displayrank is false the first column will not display the
 * team's current rank but a question mark.
 */
function renderScoreBoardTable($sdata, $myteamid = null, $static = FALSE,
	$limitteams = null, $displayrank = TRUE, $center = FALSE, $showlegends = TRUE)
{
	// 'unpack' the scoreboard data:
	$scores  = $sdata['scores'];
	$matrix  = $sdata['matrix'];
	$summary = $sdata['summary'];
	$teams   = $sdata['teams'];
	$probs   = $sdata['problems'];
	$categs  = $sdata['categories'];
	unset($sdata);

	// configuration
	$SHOW_AFFILIATIONS = dbconfig_get('show_affiliations', 1);
	$SHOW_PENDING      = dbconfig_get('show_pending', 0);

	echo '<table class="scoreboard' . (IS_JURY ? ' scoreboard_jury' : '') . ($center ? ' center' : '') . "\">\n";

	// output table column groups (for the styles)
	echo '<colgroup><col id="scorerank" />' .
		( $SHOW_AFFILIATIONS ? '<col id="scoreaffil" />' : '' ) .
		'<col id="scoreteamname" /></colgroup><colgroup><col id="scoresolv" />' .
		"<col id=\"scoretotal\" /></colgroup>\n<colgroup>" .
		str_repeat('<col class="scoreprob" />', count($probs)) .
		"</colgroup>\n";

	// column headers
	echo "<thead>\n";
	echo '<tr class="scoreheader">' .
		'<th title="rank" scope="col">' . jurylink(null,'rank') . '</th>' .
		'<th title="team name" scope="col"' .
		( $SHOW_AFFILIATIONS ? ' colspan="2"' : '' ) .
		'>' . jurylink(null, 'team') . '</th>' .
		'<th title="# solved / penalty time" colspan="2" scope="col">' .
		jurylink(null, 'score') . '</th>' . "\n";
	foreach( $probs as $pr ) {
		echo '<th title="problem \'' . htmlspecialchars($pr['name']) . '\'" scope="col">';
		$str = htmlspecialchars($pr['shortname']) .
		       (!empty($pr['color']) ? ' <div class="circle" style="background: ' .
			htmlspecialchars($pr['color']) . ';"></div>' : '') ;

		if ( !$static && (IS_JURY || $pr['hastext']>0) ) {
		     echo '<a href="problem.php?id=' . urlencode($pr['probid']) .
			     '">' . $str . '</a></th>';
		} else {
			echo '<a>' . $str . '</a></th>';
		}
	}
	echo "</tr>\n</thead>\n\n<tbody>\n";

	// print the main scoreboard rows
	$prevsortorder = -1;
	foreach( $scores as $team => $totals ) {
		// skip if we have limitteams and the team is not listed
		if ( !empty($limitteams) && !in_array($team,$limitteams) ) continue;

		// rank, team name, total correct, total time
		echo '<tr';
		$classes = array();
		if ( $totals['sortorder'] != $prevsortorder ) {
			$classes[] = "sortorderswitch";
			$prevsortorder = $totals['sortorder'];
			$prevteam = null;
		}
		// check whether this is us, otherwise use category colour
		if ( @$myteamid == $team ) {
			$classes[] = "scorethisisme";
			unset($color);
		} else {
			$color = $teams[$team]['color'];
		}
		if ( count($classes)>0 ) {
			echo ' class="' . implode(' ', $classes) . '"';
		}
		echo ' id="team:' . $teams[$team]['teamid'] . '"';
		echo '><td class="scorepl">';
		// Only print rank when score is different from the previous team
		if ( ! $displayrank ) {
			echo jurylink(null,'?');
		} elseif ( !isset($prevteam) || $scores[$prevteam]['rank']!=$totals['rank'] ) {
			echo jurylink(null,$totals['rank']);
		} else {
			echo jurylink(null,'');
		}
		$prevteam = $team;
		echo '</td>';
		if ( $SHOW_AFFILIATIONS ) {
			echo '<td class="scoreaf">';
			if ( isset($teams[$team]['affilid']) ) {
				if ( IS_JURY ) {
					echo '<a href="team_affiliation.php?id=' .
						urlencode($teams[$team]['affilid']) . '">';
				}
				if ( isset($teams[$team]['country']) ) {
					$countryflag = '../images/countries/' .
						urlencode($teams[$team]['country']) . '.png';
					echo ' ';
					if ( is_readable($countryflag) ) {
						echo '<img src="' . $countryflag . '"' .
							' alt="'   . htmlspecialchars($teams[$team]['country']) . '"' .
							' title="' . htmlspecialchars($teams[$team]['country']) . '" />';
					} else {
						echo htmlspecialchars($teams[$team]['country']);
					}
				}
				if ( IS_JURY ) echo '</a>';
			}
			echo '</td>';
		}
		$affilname = '';
		if ( $SHOW_AFFILIATIONS && isset($teams[$team]['affilid']) ) {
				$affilname = htmlspecialchars($teams[$team]['affilname']);
		}
		echo
			'<td class="scoretn"' .
			(!empty($color) ? ' style="background: ' . $color . ';"' : '') .
			(IS_JURY ? ' title="' . htmlspecialchars($team) . '"' : '') . '>' .
			($static ? '' : '<a href="team.php?id=' . urlencode($team) . '">') .
			htmlspecialchars($teams[$team]['name']) .
			($SHOW_AFFILIATIONS ? '<br /><span class="univ">' . $affilname .
			 '</span>' : '') .
			($static ? '' : '</a>') .
			'</td>';
		echo
			'<td class="scorenc">' . jurylink(null,$totals['num_correct']) . '</td>' .
			'<td class="scorett">' . jurylink(null,$totals['total_time'] ) . '</td>';

		// for each problem
		foreach ( array_keys($probs) as $prob ) {

			echo '<td class=';
			// CSS class for correct/incorrect/neutral results
			if( $matrix[$team][$prob]['is_correct'] ) {
				// The best times for each problem may not have been
				// calculated (if called from putTeamRow()), so we
				// have to suppress an undefined index here.
				echo '"score_correct' .
					( @$summary['problems'][$prob]['best_time_sort'][$totals['sortorder']]
				      ===$matrix[$team][$prob]['time'] ? ' score_first' : '') . '"';
			} elseif ( $matrix[$team][$prob]['num_pending'] > 0 && $SHOW_PENDING ) {
				echo '"score_pending"';
			} elseif ( $matrix[$team][$prob]['num_submissions'] > 0 ) {
				echo '"score_incorrect"';
			} else {
				echo '"score_neutral"';
			}
			// number of submissions for this problem
			$str = $matrix[$team][$prob]['num_submissions'];
			// add pending submissions
			if( $matrix[$team][$prob]['num_pending'] > 0 && $SHOW_PENDING ) {
				$str .= ' + ' . $matrix[$team][$prob]['num_pending'];
			}
			// if correct, print time scored
			if( $matrix[$team][$prob]['is_correct'] ) {
				$str .= '/' . $matrix[$team][$prob]['time'];
			}
			echo '>' . jurylink('team.php?id=' . urlencode($team) .
								'&amp;restrict=probid:' . urlencode($prob),
			                    $str) . '</td>';
		}
		echo "</tr>\n";
	}
	echo "</tbody>\n\n";

	if ( empty($limitteams) ) {
		// print a summaryline
		echo '<tbody><tr id="scoresummary" title="#submitted / #correct">' .
			'<td title="total teams">' .
			jurylink(null,count($matrix)) . '</td>' .
			( $SHOW_AFFILIATIONS ? '<td class="scoreaffil" title="#affiliations / #countries">' .
			  jurylink('team_affiliations.php',count($summary['affils']) . ' / ' .
					   count($summary['countries'])) . '</td>' : '' ) .
			'<td title=" ">' . jurylink(null,'Summary') . '</td>' .
			'<td title="total solved" class="scorenc">' . jurylink(null,$summary['num_correct'])  . '</td><td title=" "></td>';

		foreach( array_keys($probs) as $prob ) {
			$str = $summary['problems'][$prob]['num_submissions'] . '/' .
			       $summary['problems'][$prob]['num_correct'];
			echo '<td>' .
				jurylink('problem.php?id=' . urlencode($prob),$str) .
				'</td>';
		}
		echo "</tr>\n</tbody>\n";
	}

	echo "</table>\n\n";

	if ( $showlegends ) {
		echo "<p><br /><br /></p>\n";

		// only print legend when there's more than one category
		if ( empty($limitteams) && count($categs) > 1 ) {
			echo "<table id=\"categ_legend\" class=\"scoreboard scorelegend" .
			    (IS_JURY ? ' scoreboard_jury' : '') . "\">\n" .
			    "<thead><tr><th scope=\"col\">" .
			    jurylink('team_categories.php','Categories') .
			    "</th></tr></thead>\n<tbody>\n";
			foreach( $categs as $cat ) {
				echo '<tr' . (!empty($cat['color']) ? ' style="background: ' .
				              $cat['color'] . ';"' : '') . '>' .
				    '<td>' .
				    jurylink('team_category.php?id=' . urlencode($cat['categoryid']),
				             htmlspecialchars($cat['name'])) .	"</td></tr>\n";
			}
			echo "</tbody>\n</table>\n&nbsp;\n";
		}

		// print legend of scorecell colors
		$cellcolors = array('first'     => 'Solved first',
		                    'correct'   => 'Solved',
		                    'incorrect' => 'Tried, incorrect',
		                    'pending'   => 'Tried, pending',
		                    'neutral'   => 'Untried');


		echo "<table id=\"cell_legend\" class=\"scoreboard scorelegend" .
		    (IS_JURY ? ' scoreboard_jury' : '') . "\">\n" .
		    "<thead><tr><th scope=\"col\">" . jurylink(null,'Cell colours') .
		    "</th></tr></thead>\n<tbody>\n";
		foreach( $cellcolors as $color => $desc ) {
			if ( $color=='pending' && !dbconfig_get('show_pending', 0) ) continue;
			echo '<tr class="score_' . $color . '">' .
			    '<td>' . jurylink(null, $desc) . "</td></tr>\n";
		}
		echo "</tbody>\n</table>\n\n";
	}

	return;
}

/**
 * Function to output a complete scoreboard.
 * This takes care of outputting the headings, start/endtimes and footer
 * of the scoreboard. It calls genScoreBoard to generate the data and
 * renderScoreBoardTable for displaying the actual table.
 *
 * Arguments:
 * $cdata       current contest data, as from an index in 'getCurContests(TRUE)'
 * $myteamid    set to highlight that teamid in the scoreboard
 * $static      generate a static scoreboard, e.g. for external use
 * $filter      set to TRUE to generate filter options, or pass array
 *              with keys 'affilid', 'country', 'categoryid' pointing
 *              to array of values to filter on these.
 * $sdata       if not NULL, use this as scoreboard data instead of fetching it locally
 */
function putScoreBoard($cdata, $myteamid = NULL, $static = FALSE, $filter = FALSE, $sdata = NULL)
{
	global $DB, $pagename;

	if ( empty( $cdata ) ) { echo "<p class=\"nodata\">No active contest</p>\n"; return; }

	$fdata = calcFreezeData($cdata);
	if ( $sdata === NULL ) {
		$sdata = genScoreBoard($cdata, IS_JURY, $filter);
	}

	// page heading with contestname and start/endtimes
	echo "<h1>Scoreboard " . htmlspecialchars($cdata['contestname']) . "</h1>\n\n";

	if ( $fdata['showfinal'] ) {
		if ( empty($cdata['finalizetime']) ) {
			echo "<h4>preliminary results - not final</h4>\n\n";
		} else {
			echo "<h4>final standings</h4>\n\n";
		}
	} elseif ( ! $fdata['cstarted'] ) {
		echo "<h4>" . printContestStart($cdata) . "</h4>\n\n";
		// Stop here (do not leak problem number, descriptions etc).
		// Alternatively we could only display the list of teams?
		if ( ! IS_JURY ) return;
	} else {
		echo "<h4>starts: " . printtime($cdata['starttime']) .
				" - ends: " . printtime($cdata['endtime']) . "</h4>\n\n";

		if ( $fdata['showfrozen'] ) {
			$timerem = floor(($cdata['endtime'] - $cdata['freezetime'])/60);
			if ( IS_JURY ) {
				echo '<p><em><a href="../public/">The public scoreboard</a> ' .
					"was frozen with $timerem minutes remaining.</em></p>\n";
			} else {
				echo "<p><em>The scoreboard was frozen with $timerem minutes " .
					"remaining - solutions submitted in the last $timerem " .
					"minutes of the contest are still shown as pending.</em></p>\n";
			}
		}
	}

	// The static scoreboard does not support filtering
	if ( $filter!==FALSE && $static!==TRUE ) {

		$categids = $DB->q('KEYVALUETABLE SELECT categoryid, name FROM team_category ' .
		                   (IS_JURY ? '' : 'WHERE visible = 1 ' ));
		// show only affilids/countries with visible teams
		if ( empty($categids) ) {
			$affils = array();
		} else {
			$affils = $DB->q('KEYTABLE SELECT affilid AS ARRAYKEY, team_affiliation.name, country
		                      FROM team_affiliation
		                      LEFT JOIN team USING(affilid)
		                      INNER JOIN contest ON contest.cid = %i
		                      LEFT JOIN contestteam ON contestteam.teamid = team.teamid AND contestteam.cid = contest.cid
		                      WHERE categoryid IN (%As) AND contest.cid = %i AND (contest.public = 1 
		                      OR contestteam.teamid IS NOT NULL) GROUP BY affilid', 
			                 $cdata['cid'], array_keys($categids), $cdata['cid']);
		}

		$affilids  = array();
		$countries = array();
		foreach( $affils as $id => $affil ) {
			$affilids[$id] = $affil['name'];
			if ( isset($affil['country']) ) $countries[] = $affil['country'];
		}

		$countries = array_unique($countries);
		sort($countries);

		require_once(LIBWWWDIR . '/forms.php');
		?>

<table class="scorefilter">
<tr>
<td><a class="collapse" href="javascript:collapse('filter')"><img src="../images/filter.png" alt="filter&hellip;" title="filter&hellip;" class="picto" /></a></td>
<td><div id="detailfilter">
<?php

		echo addForm($pagename, 'get') .
			( count($affilids) > 1 ? addSelect('affilid[]',    $affilids,  @$filter['affilid'],    TRUE,  8) : "" ) .
			( count($countries)> 1 ? addSelect('country[]',    $countries, @$filter['country'],    FALSE, 8) : "" ) .
			( count($categids) > 1 ? addSelect('categoryid[]', $categids,  @$filter['categoryid'], TRUE,  8) : "" ) .
			addSubmit('filter', 'filter') . addSubmit('clear', 'clear') .
			addEndForm();
		?>
</div></td></tr>
</table>
<script type="text/javascript">
<!--
collapse("filter");
// -->
</script>
		<?php
	}

	renderScoreBoardTable($sdata,$myteamid,$static);

	// last modified date, now if we are the jury, else include the
	// freeze time
	if( ! IS_JURY && $fdata['showfrozen'] ) {
		$lastupdate = printtime($cdata['freezetime'],'%a %d %b %Y %T %Z');
	} else {
		$lastupdate = printtime(now(),'%a %d %b %Y %T %Z');
	}
	echo "<p id=\"lastmod\">Last Update: $lastupdate<br />\n" .
	     "using <a href=\"http://www.domjudge.org/\">DOMjudge</a></p>\n\n";

	return;
}

/**
 * Reads scoreboard filter settings from a cookie and explicit POST of
 * filter settings. Also sets the cookie, so must be called before
 * headers are sent. Returns the scoreboard filter settings array.
 */
function initScorefilter()
{
	$scorefilter = array();

	// Read scoreboard filter options from cookie and explicit POST
	if ( isset($_COOKIE['domjudge_scorefilter']) ) {
		$scorefilter = json_decode($_COOKIE['domjudge_scorefilter'], TRUE);
	}

	if ( isset($_REQUEST['clear']) ) $scorefilter = array();

	if ( isset($_REQUEST['filter']) ) {
		$scorefilter = array();
		foreach( array('affilid', 'country', 'categoryid') as $type ) {
			if ( !empty($_REQUEST[$type]) ) {
				$scorefilter[$type] = $_REQUEST[$type];
			}
		}
	}

	setcookie('domjudge_scorefilter', json_encode($scorefilter));

	return $scorefilter;
}

/**
 * Given an array of contest data, calculates whether the contest
 * has already started ('cstarted'), and if scoreboard is currently
 * frozen ('showfrozen') or final ('showfinal').
 */
function calcFreezeData($cdata)
{
	$fdata = array();

	if ( $cdata == null ) {
		return array(
			'showfinal' => false,
			'showfrozen' => false,
			'cstarted' => false
		);
	}

	// Show final scores if contest is over and unfreezetime has been
	// reached, or if contest is over and no freezetime had been set.
	// We can compare $now and the dbfields stringwise.
	$now = now();
	$fdata['showfinal']  = ( !isset($cdata['freezetime']) &&
	                difftime($cdata['endtime'],$now) <= 0 ) ||
	              ( isset($cdata['unfreezetime']) &&
	                difftime($cdata['unfreezetime'], $now) <= 0 );
	// freeze scoreboard if freeze time has been reached and
	// we're not showing the final score yet
	$fdata['showfrozen'] = !$fdata['showfinal'] && isset($cdata['freezetime']) &&
	              difftime($cdata['freezetime'],$now) <= 0;
	// contest is active but has not yet started
	$fdata['cstarted'] = difftime($cdata['starttime'],$now) <= 0;

	return $fdata;
}

/**
 * Output a team row from the scoreboard based on the cached data in
 * table 'scoreboard'.
 */
function putTeamRow($cdata, $teamids) {
	global $DB;

	if ( empty($cdata) ) return;

	$fdata = calcFreezeData($cdata);
	$displayrank = IS_JURY || !$fdata['showfrozen'];
	$cid = $cdata['cid'];

	if ( ! $fdata['cstarted'] ) {
		if ( ! IS_JURY ) {

			global $teamdata;
			echo "<h2 id=\"teamwelcome\">welcome team <span id=\"teamwelcometeam\">" .
				htmlspecialchars($teamdata['name']) . "</span>!</h2>\n\n";
			echo "<h3 id=\"contestnotstarted\">contest is " .
				printContestStart($cdata) . "</h3>\n\n";
		}

		return;
	}

	// For computing team row, use smart trick when only a single team is requested such
	// that we don't need to compute the whole scoreboard.
	// This does not fully populate the summary, so the first correct problem per problem
	// is not computed and hence not shown in the individual team row.
	if ( count($teamids) == 1 ) {
		$teams   = getTeams(array("teams" => $teamids), true, $cdata);
		$probs   = getProblems($cdata);
		$SCORES  = initScores($teams);
		$SUMMARY = initSummary($probs);

		// Calculate rank, num correct and total time from rank cache
		foreach ($teams as $teamid => $team ) {
			$totals = $DB->q("MAYBETUPLE SELECT correct, totaltime
			                  FROM rankcache_jury
			                  WHERE cid = %i
			                  AND teamid = %i", $cid, $teamid);
			if ( $totals != null ) {
				$SCORES[$teamid]['num_correct'] = $totals['correct'];
				$SCORES[$teamid]['total_time']  = $totals['totaltime'];
			}
			if ($displayrank) $SCORES[$teamid]['rank'] = calcTeamRank($cdata, $teamid, $totals, true);
		}

		// Get values for this team about problems from scoreboard cache
		$MATRIX = array();
		$scoredata = $DB->q("SELECT * FROM scorecache_jury WHERE cid = %i AND teamid = %i", $cid,
		                    current($teamids));

		// loop all info the scoreboard cache and put it in our own datastructure
		while ( $srow = $scoredata->next() ) {

			// skip this row if the problem is not known by us
			if ( ! array_key_exists ( $srow['probid'], $probs ) ) continue;

			$penalty = calcPenaltyTime( $srow['is_correct'], $srow['submissions'] );

			// fill our matrix with the scores from the database
			$MATRIX[$srow['teamid']][$srow['probid']] = array (
				'is_correct'      => (bool) $srow['is_correct'],
				'num_submissions' => $srow['submissions'],
				'num_pending'     => $srow['pending'],
				'time'            => $srow['totaltime'],
				'penalty'         => $penalty );
		}

		// Fill in empty places in the matrix
		foreach ( array_keys($teams) as $team ) {
			foreach ( array_keys($probs) as $prob ) {
				// provide default scores when nothing submitted for this team,problem yet
				if ( ! isset($MATRIX[$team][$prob]) ) {
					$MATRIX[$team][$prob] = array(
						'is_correct'      => FALSE,
						'num_submissions' => 0,
						'num_pending'     => 0,
						'time'            => 0,
						'penalty'         => 0);
				}
			}
		}

		// Combine into data as genScoreBoard returns it
		$sdata = array( 'matrix'     => $MATRIX,
		                'scores'     => $SCORES,
		                'summary'    => $SUMMARY,
		                'teams'      => $teams,
		                'problems'   => $probs,
		                'categories' => null );
	}
	else {
		// Otherwise, calculate scoreboard as jury to display non-visible teams
		$sdata = genScoreBoard($cdata, TRUE);
	}

	// Render the row based on this info
	$myteamid = null;
	$static = FALSE;

	if ( ! IS_JURY ) echo "<div id=\"teamscoresummary\">\n";
	renderScoreBoardTable($sdata,$myteamid,$static,
	                      $teamids,$displayrank,TRUE,FALSE);
	if ( ! IS_JURY ) echo "</div>\n\n";

	return;
}

/**
 * Calculate the rank for a single team based on the cache tables
 */
function calcTeamRank($cdata, $teamid, $teamtotals, $jury = FALSE) {

	global $DB;

	if ( empty($cdata) ) return;

	$fdata = calcFreezeData($cdata);
	$cid = $cdata['cid'];

	// Use jury scoreboard when jury or final scoreboard should be displayed
	$tblname = $jury || $fdata['showfinal'] ? 'jury' : 'public';

	$correct   = (isset($teamtotals['correct'])   ? $teamtotals['correct']   : 0);
	$totaltime = (isset($teamtotals['totaltime']) ? $teamtotals['totaltime'] : 0);

	$sortorder = $DB->q('VALUE SELECT sortorder
	                     FROM team_category
	                     LEFT JOIN team USING (categoryid)
	                     WHERE teamid = %i', $teamid);

	// Number of teams that definitely ranked higher
	$better = $DB->q("VALUE SELECT COUNT(team.teamid)
	                  FROM rankcache_$tblname AS rc
	                  LEFT JOIN team USING (teamid)
	                  LEFT JOIN team_category USING (categoryid)
	                  WHERE cid = %i AND sortorder = %i AND enabled = 1
	                  AND (correct > %i OR (correct = %i AND totaltime < %i))",
	                 $cid, $sortorder, $correct, $correct, $totaltime);
	$rank = $better + 1;

	// Resolve ties based on latest correct, only necessary when we actually
	// solved at least one problem, so this list should usually be short
	if ( $correct > 0 ) {
		$tied = $DB->q("COLUMN SELECT team.teamid
		                FROM rankcache_$tblname AS rc
		                LEFT JOIN team USING (teamid)
		                LEFT JOIN team_category USING (categoryid)
		                WHERE cid = %i AND sortorder = %i AND enabled = 1
		                AND correct = %i AND totaltime = %i",
		               $cid, $sortorder, $correct, $totaltime);

		// All teams that are tied for this position, in most cases this will
		// only be the team we are finding the rank for, only retrieve rest of
		// the data when there are actual ties
		if ( count($tied) > 1 ) {
			// initialize teamdata for each team
			$teamdata = array();
			foreach ( $tied as $tiedid ) {
				$teamdata[$tiedid]['solve_times'] = array();
			}

			// Get submission times for each of the teams
			$scoredata = $DB->q("SELECT teamid, totaltime
			                     FROM scorecache_$tblname AS sc
			                     LEFT JOIN problem p USING (probid)
			                     LEFT JOIN contestproblem cp USING (probid, cid)
			                     WHERE sc.cid = %i AND is_correct = 1
			                     AND allow_submit = 1 AND teamid IN (%Ai)",
			                    $cid, $tied);
			while ( $srow = $scoredata->next() ) {
				$teamdata[$srow['teamid']]['solve_times'][] = $srow['totaltime'];
			}

			// Now check for each team if it is ranked higher than $teamid
			foreach ( $tied as $tiedid ) {
				if ( $tiedid == $teamid ) continue;
				if ( tiebreaker($teamdata[$tiedid], $teamdata[$teamid]) < 0)
					$rank++;
			}
		}
	}

	return $rank;
}

/**
 * Generate scoreboard links for jury only.
 */
function jurylink($target, $content) {

	$res = "";
	if ( IS_JURY ) {
		$res .= '<a' . (isset($target) ? ' href="' . $target . '"' : '' ) . '>';
	}
	$res .= $content;
	if ( IS_JURY ) $res .= '</a>';

	return $res;
}

/**
 * Print contest start time
 */
function printContestStart($cdata)
{
	$res = "scheduled to start ";
	if ( printtime(now(),'%Y%m%d') == printtime($cdata['starttime'],'%Y%m%d') ) {
		// Today
		$res .= "at " . printtime($cdata['starttime']);
	} else {
		// Print full date
		$res .= "on " . printtime($cdata['starttime'],'%a %d %b %Y %T %Z');
	}
	return $res;
}

/**
 * Main score comparison function, called from the 'cmp' wrapper
 * below. Scores two arrays, $a and $b, based on the following
 * criteria:
 * - highest number of correct solutions;
 * - least amount of total time spent on these solutions;
 * - the tie-breaker function below
 */
function cmpscore($a, $b) {
	// more correct than someone else means higher rank
	if ( $a['num_correct'] != $b['num_correct'] ) {
		return $a['num_correct'] > $b['num_correct'] ? -1 : 1;
	}
	// else, less time spent means higher rank
	if ( $a['total_time'] != $b['total_time'] ) {
		return $a['total_time'] < $b['total_time'] ? -1 : 1;
	}
	// else tie-breaker rule
	return tiebreaker($a, $b);
}

/**
 * Tie-breaker comparison function, called from the 'cmpscore' function
 * above. Scores two arrays, $a and $b, based on the following criterion:
 * - fastest submission time for latest correct problem, when times
 *   are equal, compare one-to-latest, etc...
 */
function tiebreaker($a, $b) {
	$atimes = $a['solve_times'];
	$btimes = $b['solve_times'];
	rsort($atimes);
	rsort($btimes);
	for($i = 0; $i < count($atimes); $i++) {
		if ( $atimes[$i] != $btimes[$i] ) return $atimes[$i] < $btimes[$i] ? -1 : 1;
	}
	return 0;
}

/**
 * Scoreboard sorting function. Given two arrays with team information
 * $a and $b, decides on how to order these. It uses the following
 * criteria:
 * - First, use the sortorder override from the team_category table
 *   (e.g. score regular contestants always over spectators);
 * - Then, use the cmpscore function to determine the actual ordering
 *   based on number of problems solved and the time it took;
 * - If still equal, order on team name alphabetically.
 */
function cmp($a, $b) {
	// first order by our predefined sortorder based on category
	if ( $a['sortorder'] != $b['sortorder'] ) {
		return $a['sortorder'] < $b['sortorder'] ? -1 : 1;
	}
	// then compare scores
	$scorecmp = cmpscore($a, $b);
	if ( $scorecmp != 0 ) return $scorecmp;
	// else, order by teamname alphabetically
	if ( $a['teamname'] != $b['teamname'] ) {
		return strcasecmp($a['teamname'],$b['teamname']);
	}
	// undecided, should never happen in practice
	return 0;
}<|MERGE_RESOLUTION|>--- conflicted
+++ resolved
@@ -185,15 +185,9 @@
 function getTeams($filter, $jury, $cdata) {
 	global $DB;
 
-<<<<<<< HEAD
 	return $DB->q('KEYTABLE SELECT team.teamid AS ARRAYKEY, team.teamid, team.externalid,
 	               team.name, team.categoryid, team.affilid, sortorder,
 	               country, color, penalty, team_affiliation.name AS affilname
-=======
-	return $DB->q('KEYTABLE SELECT team.teamid AS ARRAYKEY, team.teamid, externalid,
-	               team.name, team.categoryid, team.affilid, penalty, sortorder,
-	               country, color, team_affiliation.name AS affilname
->>>>>>> a40c6c7d
 	               FROM team
 	               INNER JOIN contest ON (contest.cid = %i)
 	               LEFT JOIN contestteam ct USING (teamid, cid)
