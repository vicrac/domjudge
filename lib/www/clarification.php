--- conflicted
+++ resolved
@@ -387,18 +387,13 @@
 	$defclar = key($categs);
 	$options = array();
 	foreach ($cdatas as $cid => $cdata) {
-<<<<<<< HEAD
+
 		foreach($categs as $categid => $categname) {
-			$options["$cid-$categid"] = $cdata['shortname'] . ' - ' .$categname;
-=======
-		$row = $DB->q('TUPLE SELECT CONCAT(cid, "-general") AS c
-		               FROM contest WHERE cid = %i', $cid);
-		if ( IS_JURY && count($cdatas) > 1 )
-		{
-			$options[$row['c']] = "{$cdata['shortname']} - General issue";
-		} else {
-			$options[$row['c']] = "General issue";
->>>>>>> 641f3c72
+			if ( IS_JURY && count($cdatas) > 1 ) {
+				$options["$cid-$categid"] = "{$cdata['shortname']} - $categname";
+			} else {
+				$options["$cid-$categid"] = $categname;
+			}
 		}
 		if ( difftime($cdata['starttime'], now()) <= 0 ) {
 			$problem_options =
