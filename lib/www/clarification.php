--- conflicted
+++ resolved
@@ -269,11 +269,7 @@
  * Set respid to a clarid, to make only responses to same
  * sender(s)/recipient(s) or ALL selectable.
  */
-<<<<<<< HEAD
-function putClarificationForm($action, $cid, $respid = NULL, $pid = NULL)
-=======
 function putClarificationForm($action, $respid = NULL, $onlycontest = NULL)
->>>>>>> 3cfcdefe
 {
 	$cdatas = getCurContests(TRUE);
 	if ( isset($onlycontest) ) {
@@ -379,19 +375,9 @@
 			$options += $problem_options;
 		}
 	}
-<<<<<<< HEAD
-	$options = array('general' => 'General issue') + $probs;
-	$default_subject = 'general';
-	if ( $pid != NULL ) {
-		$default_subject = $pid;
-	}
-	echo "<tr><td><b>Subject:</b></td><td>\n" .
-	     addSelect('problem', $options, ($respid ? $clar['probid'] : $default_subject), true) .
-=======
 	echo "<tr><td><b>Subject:</b></td><td>\n" .
 	     addSelect('problem', $options,
 	               ($respid ? $clar['cid'].'-'.$clar['probid'] : 'general'), true) .
->>>>>>> 3cfcdefe
 	     "</td></tr>\n";
 
 	?>
