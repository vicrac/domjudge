<?php
/**
 * This file provides all functionality for authenticating teams. The
 * authentication method used is configured with the AUTH_METHOD
 * variable. When a team is succesfully authenticated, $username is set
 * to the team ID and $teamdata contains the corresponding row from
 * the database. $ip is set to the remote IP address used.
 *
 * Part of the DOMjudge Programming Contest Jury System and licenced
 * under the GNU GPL. See README and COPYING for details.
 */

$ip = $_SERVER['REMOTE_ADDR'];

$teamid = NULL;
$username = NULL;
$teamdata = NULL;
$userdata = NULL;

// Check if current user has given role, or has superset of this role's
// privileges
function checkrole($rolename, $check_superset = TRUE) {
	global $userdata;
	if ( empty($userdata) || !array_key_exists('roles', $userdata) ) {
		return false;
	}
	if ( in_array($rolename, $userdata['roles']) ) return true;
	if ( $check_superset ) {
		if ( in_array('admin', $userdata['roles']) &&
		     ($rolename!='team' || $userdata['teamid']!=NULL) ) {
			return true;
		}
	}
	return false;
}

// Returns whether the connected user is logged in, sets $username, $teamdata
function logged_in()
{
	global $DB, $ip, $username, $teamid, $teamdata, $userdata;

	if ( !empty($username) && !empty($userdata) && !empty($teamdata) ) return TRUE;

	// Retrieve userdata for given AUTH_METHOD, assume not logged in
	// when userdata is empty:
	switch ( AUTH_METHOD ) {
	case 'FIXED':
		$username = FIXED_USER;
		$userdata = $DB->q('MAYBETUPLE SELECT * FROM user
		                    WHERE username = %s AND enabled = 1', $username);
		break;
	case 'EXTERNAL':
		if ( empty($_SERVER['REMOTE_USER']) ) {
			$username = $userdata = null;
		} else {
			$username = $_SERVER['REMOTE_USER'];
			$userdata = $DB->q('MAYBETUPLE SELECT * FROM user
			                    WHERE username = %s AND enabled = 1', $username);
		}
		break;

	case 'IPADDRESS':
		$userdata = $DB->q('MAYBETUPLE SELECT * FROM user
		                    WHERE ip_address = %s AND enabled = 1', $ip);
		break;

	case 'PHP_SESSIONS':
	case 'LDAP':
		if (session_id() == "") session_start();
		if ( isset($_SESSION['username']) ) {
			$userdata = $DB->q('MAYBETUPLE SELECT * FROM user
			                    WHERE username = %s AND enabled = 1', $_SESSION['username']);
		}
		break;

	default:
		error("Unknown authentication method '" . AUTH_METHOD . "' requested.");
	}

	if ( !empty($userdata) ) {
		$username = $userdata['username'];
		$teamdata = $DB->q('MAYBETUPLE SELECT * FROM team
		                    WHERE teamid = %i AND enabled = 1', $userdata['teamid']);

		// Pull the list of roles that a user has
		$userdata['roles'] = get_user_roles($userdata['userid']);
	}

	if ( !empty($teamdata) ) {
<<<<<<< HEAD
		$teamid = $teamdata['login'];
		// record visit in team table
		$hostname = gethostbyaddr($ip);
		$DB->q('UPDATE team SET teampage_visited = %s, hostname = %s
		        WHERE login = %s',
		       now(), $hostname, $teamid);
=======
		$teamid = $teamdata['teamid'];
		// Is this the first visit? Record that in the team table.
		if ( empty($teamdata['teampage_first_visited']) ) {
			$hostname = gethostbyaddr($ip);
			$DB->q('UPDATE team SET teampage_first_visited = %s, hostname = %s
			        WHERE teamid = %i',
			       now(), $hostname, $teamid);
		}
>>>>>>> 3cfcdefe
	}

	return $username!==NULL;
}

// Returns whether the active authentication method has logout functionality.
function have_logout()
{
	switch ( AUTH_METHOD ) {
	case 'FIXED':        return FALSE;
	case 'EXTERNAL':     return FALSE;
	case 'IPADDRESS':    return FALSE;
	case 'PHP_SESSIONS': return TRUE;
	case 'LDAP':         return TRUE;
	}
	return FALSE;
}

// Generate a page stating that login has failed with $msg and exit.
function show_failed_login($msg)
{
	$title = 'Login failed';
	$menu = false;
	header("HTTP/1.0 403 Forbidden");
	require(LIBWWWDIR . '/header.php');
	echo "<h1>Not Authenticated</h1>\n\n<p>$msg</p>\n\n";
	require(LIBWWWDIR . '/footer.php');
	exit;
}

// This function presents some kind of login page, which should e.g.
// have a POST form to supply login credentials. This function does
// not return.
function show_loginpage()
{
	global $ip, $pagename;

	switch ( AUTH_METHOD ) {
	case 'EXTERNAL':
		if ( empty($_SERVER['REMOTE_USER'] ) ) {
			show_failed_login("No authentication information provided by Apache.");
		} else {
			show_failed_login("User '" . htmlspecialchars($_SERVER['REMOTE_USER']) . "' not authorized.");
		}
	case 'IPADDRESS':
	case 'PHP_SESSIONS':
	case 'LDAP':
		$title = 'Not Authenticated';
		$menu = false;

		include(LIBWWWDIR . '/header.php');
		?>
<h1>Not Authenticated</h1>

<p>
Please supply your credentials below, or contact a staff member for assistance.
</p>

<form action="<?php echo $_SERVER['PHP_SELF'] ?>" method="post">
<input type="hidden" name="cmd" value="login" />
<table>
<tr><td><label for="login">Login:</label></td><td><input type="text" id="login" name="login" value="" size="15" maxlength="15" accesskey="l" autofocus /></td></tr>
<tr><td><label for="passwd">Password:</label></td><td><input type="password" id="passwd" name="passwd" value="" size="15" maxlength="255" accesskey="p" /></td></tr>
<tr><td></td><td><input type="submit" value="Login" /></td></tr>
</table>
</form>

<?php
if (dbconfig_get('allow_registration', false)) { ?>
<p>If you do not have an account, you can register for one below: </p>
<form action="<?php echo $_SERVER['PHP_SELF'] ?>" method="post">
<input type="hidden" name="cmd" value="register" />
<table>
<tr><td><label for="login">Username:</label></td><td><input type="text" id="login" name="login" value="" size="15" maxlength="15" accesskey="l" /></td></tr>
<tr><td><label for="passwd">Password:</label></td><td><input type="password" id="passwd" name="passwd" value="" size="15" maxlength="255" accesskey="p" /></td></tr>
<tr><td><label for="passwd2">Retype password:</label></td><td><input type="password" id="passwd2" name="passwd2" value="" size="15" maxlength="255" accesskey="r" /></td></tr>
<tr><td></td><td><input type="submit" value="Register" /></td></tr>
</table>
</form>
<?php } // endif allow_registration ?>


<?php
		putDOMjudgeVersion();
		include(LIBWWWDIR . '/footer.php');
		break;

	default:
		error("Unknown authentication method '" . AUTH_METHOD .
		      "' requested, or login not supported.");
	}

	exit;
}

// Check LDAP user and password credentials by trying to login to
// the LDAP server(s).
function ldap_check_credentials($user, $pass)
{
	foreach ( explode(' ', LDAP_SERVERS) as $server ) {

		// The connection may only be really established when needed,
		// so execute a dummy query to test if the server is available:
		$conn = @ldap_connect($server);
		if ( !$conn || !ldap_get_option($conn, LDAP_OPT_PROTOCOL_VERSION, $dummy) ) {
			continue;
		}

/*
		// The following options are necessary to be able to talk
        // to an Active Directory:
		if ( !ldap_set_option($conn, LDAP_OPT_PROTOCOL_VERSION, 3) ) {
			error("Failed to set protocol version to 3.");
		}

		if ( !ldap_set_option($conn, LDAP_OPT_REFERRALS, 0) ) {
			error("Failed to set LDAP_OPT_REFERRALS.");
		}

		if ( !ldap_set_option($conn, LDAP_OPT_DEREF, 0) ) {
			error("Failed to set LDAP_OPT_DEREF.");
		}
*/

		// Create the dn
		$ldap_dn = str_replace('&', $user, LDAP_DNQUERY);

		// Try to login to test credentials
		if ( @ldap_bind($conn, $ldap_dn, $pass) ) {
			@ldap_unbind($conn);
			return TRUE;
		}
	}
	return FALSE;
}

// Try to login a team with e.g. authentication data POST-ed. Function
// does not return and should generate e.g. a redirect back to the
// referring page.
function do_login()
{
	global $DB, $ip, $username, $userdata;

	switch ( AUTH_METHOD ) {
	// Generic authentication code for IPADDRESS and PHP_SESSIONS;
	// some specializations are handled by if-statements.
	case 'IPADDRESS':
	case 'PHP_SESSIONS':
		$user = trim($_POST['login']);
		$pass = trim($_POST['passwd']);

		$title = 'Authenticate user';
		$menu = false;

		if ( empty($user) || empty($pass) ) {
			show_failed_login("Please supply a username and password.");
		}
		do_login_native($user, $pass);

		if ( AUTH_METHOD=='IPADDRESS' ) {
			$cnt = $DB->q('RETURNAFFECTED UPDATE user SET ip_address = %s
				       WHERE username = %s', $ip, $username);
			if ( $cnt != 1 ) error("cannot set IP for '$username'");
		}
		if ( AUTH_METHOD=='PHP_SESSIONS' ) {
			session_start();
			$_SESSION['username'] = $username;
			auditlog('user', $userdata['userid'], 'logged in', $ip);
		}
		break;

	case 'LDAP':
		$user = trim($_POST['login']);
		$pass = trim($_POST['passwd']);

		$title = 'Authenticate user';
		$menu = false;

		if ( empty($user) || empty($pass) ) {
			show_failed_login("Please supply a username and password.");
		}

		$userdata = $DB->q('MAYBETUPLE SELECT * FROM user
		                    WHERE username = %s AND enabled = 1', $user);

		if ( !$userdata ||
		     !ldap_check_credentials($userdata['username'], $pass) ) {
			sleep(1);
			show_failed_login("Invalid username or password supplied. " .
			                  "Please try again or contact a staff member.");
		}

		$username = $userdata['username'];

		session_start();
		$_SESSION['username'] = $username;
		auditlog('user', $userdata['userid'], 'logged in', $ip);
		break;
	case 'EXTERNAL':
		if ( empty($_SERVER['REMOTE_USER']) ) {
			show_failed_login("No authentication data provided by Apache.");
		}
		break;

	default:
		error("Unknown authentication method '" . AUTH_METHOD .
		      "' requested, or login not supported.");
	}

	// Authentication success. We could just return here, but we do a
	// redirect to clear the POST data from the browser.
	$DB->q('UPDATE user SET last_login = %s, last_ip_address = %s
	        WHERE username = %s', now(), $ip, $username);
	$script = ($_SERVER['PHP_SELF']);
	if ( preg_match( '/\/public\/login\.php$/', $_SERVER['PHP_SELF'] ) ) {
		logged_in(); // fill userdata
		if ( checkrole('jury') || checkrole('balloon') ) {
			header("Location: ../jury/");
			exit;
		} else if ( checkrole('team') ) {
			header("Location: ../team/");
			exit;
		}
	}
	header("Location: ./");
	exit;
}

function do_login_native($user, $pass)
{
	global $DB, $userdata, $username;

	$userdata = $DB->q('MAYBETUPLE SELECT * FROM user
	                    WHERE username = %s AND password = %s AND enabled = 1',
	                   $user, md5($user."#".$pass));

	if ( !$userdata ) {
		sleep(1);
		show_failed_login("Invalid username or password supplied. " .
		                  "Please try again or contact a staff member.");
	}

	$username = $userdata['username'];
}

function do_register() {
        global $DB, $ip;
        if ( !dbconfig_get('allow_registration', false) ) {
            error("Self-Registration is disabled.");
        }
        if ( AUTH_METHOD != "PHP_SESSIONS" ) {
            error("You can only register if the site is using PHP Sessions for authentication.");
        }

        $login = trim($_POST['login']);
        $pass = trim($_POST['passwd']);
        $pass2 = trim($_POST['passwd2']);

        if ( $login == '' || $pass == '') {
            error("You must enter all fields");
        }

        if ( !ctype_alnum($login) ) {
            error("Username must consist of only alphanumeric characters.");
        }

        if ( $pass != $pass2 ) {
            error("Your passwords do not match. Please go back and try registering again.");
        }
        $user = $DB->q('MAYBETUPLE SELECT * FROM user WHERE username = %s', $login);
        if ( $user ) {
            error("That login is already taken.");
        }
        $team = $DB->q('MAYBETUPLE SELECT * FROM team WHERE name = %s', $login);
        if ( $team ) {
            error("That login is already taken.");
        }

		// Create the team object
        $i = array();
        $i['name'] = $login;
        $i['categoryid'] = 2; // Self-registered category id
        $i['enabled'] = 1;
        $i['comments'] = "Registered by $ip on " . date('r');

        $teamid = $DB->q("RETURNID INSERT INTO team SET %S", $i);
        auditlog('team', $teamid, 'registered by ' . $ip);

		// Associate a user with the team we just made
        $i = array();
        $i['username'] = $login;
        $i['password'] = md5($login."#".$pass);
        $i['name'] = $login;
        $i['teamid'] = $teamid;
        $newid = $DB->q("RETURNID INSERT INTO user SET %S", $i);
        auditlog('user', $newid, 'registered by ' . $ip);

        $DB->q("INSERT INTO `userrole` (`userid`, `roleid`) VALUES ($newid, 3)");

        $title = 'Account Registered';
        $menu = false;

        require(LIBWWWDIR . '/header.php');
        echo "<h1>Account registered</h1>\n\n<p><a href=\"./\">Click here to login.</a></p>\n\n";
        require(LIBWWWDIR . '/footer.php');
		exit;
}

// Logout a team. Function does not return and should generate a page
// showing logout and optionally refer to a login page.
function do_logout()
{
	global $DB, $ip, $username, $userdata;

	switch ( AUTH_METHOD ) {
	case 'PHP_SESSIONS':
	case 'LDAP':

		// Check that a session exists:
		if (session_id() == "") session_start();

		// Unset all of the session variables.
		$_SESSION = array();

		// Also delete the session cookie.
		if ( ini_get("session.use_cookies") ) {
			$params = session_get_cookie_params();
			setcookie(session_name(), '', time() - 42000,
			          $params["path"], $params["domain"],
			          $params["secure"], $params["httponly"]);
		}

		// Finally, destroy the session.
		if ( !session_destroy() ) error("PHP session not successfully destroyed.");
		break;

	default:
		error("Unknown authentication method '" . AUTH_METHOD .
		      "' requested, or logout not supported.");
	}

	$title = 'Logout';
	$menu = FALSE;
	auditlog('user', @$userdata['userid'], 'logged out', $ip);

	require(LIBWWWDIR . '/header.php');
	echo "<h1>Logged out</h1>\n\n<p>Successfully logged out as user '" .
	    htmlspecialchars($username) . "'.</p>\n" .
	    "<p><a href=\"../\">Click here to return to the main site.</a></p>\n\n";
	require(LIBWWWDIR . '/footer.php');
	exit;
}

function get_user_roles($userid)
{
	global $DB;
	return $DB->q('COLUMN SELECT role.role FROM userrole
	               LEFT JOIN role USING (roleid)
	               WHERE userrole.userid = %s', $userid);
}<|MERGE_RESOLUTION|>--- conflicted
+++ resolved
@@ -87,14 +87,6 @@
 	}
 
 	if ( !empty($teamdata) ) {
-<<<<<<< HEAD
-		$teamid = $teamdata['login'];
-		// record visit in team table
-		$hostname = gethostbyaddr($ip);
-		$DB->q('UPDATE team SET teampage_visited = %s, hostname = %s
-		        WHERE login = %s',
-		       now(), $hostname, $teamid);
-=======
 		$teamid = $teamdata['teamid'];
 		// Is this the first visit? Record that in the team table.
 		if ( empty($teamdata['teampage_first_visited']) ) {
@@ -103,7 +95,6 @@
 			        WHERE teamid = %i',
 			       now(), $hostname, $teamid);
 		}
->>>>>>> 3cfcdefe
 	}
 
 	return $username!==NULL;
